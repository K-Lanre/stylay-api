--- conflicted
+++ resolved
@@ -116,21 +116,6 @@
   normalizedPath = normalizedPath.replace(/%0A/g, "");
 
   // DEBUG: Log the normalization process
-<<<<<<< HEAD
-  // console.log("=== ROUTE KEY GENERATION DEBUG ===");
-  // console.log("Original path:", path);
-  // console.log("After removing /api/v1:", path.replace(/^\/api\/v1/, ""));
-  // console.log("After removing query params:", path.replace(/^\/api\/v1/, "").split("?")[0]);
-  // console.log("Normalized path:", normalizedPath);
-  
-  // Try to match against known patterns
-  for (const { pattern, template } of ROUTE_PATTERNS) {
-    // console.log("Testing pattern:", pattern.toString(), "against:", normalizedPath);
-    if (pattern.test(normalizedPath)) {
-      const routeKey = `${method.toUpperCase()} ${template}`;
-      // console.log("Pattern matched! Route key:", routeKey);
-      // console.log("=====================================");
-=======
   console.log("=== ROUTE KEY GENERATION DEBUG ===");
   console.log("Original path:", path);
   console.log("After removing /api/v1:", path.replace(/^\/api\/v1/, ""));
@@ -144,18 +129,12 @@
       const routeKey = `${method.toUpperCase()} ${template}`;
       console.log("Pattern matched! Route key:", routeKey);
       console.log("=====================================");
->>>>>>> e386520c
       return routeKey;
     }
   }
   
-<<<<<<< HEAD
-  // console.log("No pattern matched, using normalized path as-is");
-  // console.log("=====================================");
-=======
   console.log("No pattern matched, using normalized path as-is");
   console.log("=====================================");
->>>>>>> e386520c
 
   // If no pattern matched, return as-is (for static routes)
   return `${method.toUpperCase()} ${normalizedPath}`;
