/**
 * Dashboard Controller - Comprehensive Review and Fixes Applied
 *
 * This controller has been thoroughly reviewed and optimized with the following improvements:
 *
 * 1. FIXED: Syntax Error in getAdminDashboard
 *    - Fixed incomplete orderStatuses object calculation that was causing syntax errors
 *
 * 2. OPTIMIZED: Database Query Performance in getVendorEarningsBreakdown
 *    - Replaced N+1 query problem with efficient single query approach
 *    - Used Map data structure for O(1) payout lookup instead of individual queries
 *    - Improved performance from O(n*m) to O(n+m) complexity
 *
 * 3. FIXED: Aggregation Logic in getTopSellingItems
 *    - Simplified overly complex GROUP BY clause that could cause incorrect results
 *    - Split into two separate queries for better reliability and performance
 *    - Added proper validation for limit parameter (1-100 range)
 *
 * 4. FIXED: Complex SQL Issue in getAdminSalesStats
 *    - Replaced problematic nested subquery in SUM() function
 *    - Used separate queries for better compatibility with Sequelize ORM
 *    - Added proper null handling and data validation
 *
 * 5. ENHANCED: Null/Zero Validation in getAdminTopCategories
 *    - Added proper handling for null aggregated values
 *    - Filter out categories with zero sales for cleaner response
 *    - Fixed MariaDB compatibility by removing PostgreSQL-specific NULLS LAST syntax
 *
 * 6. IMPROVED: Error Handling and Input Validation
 *    - Enhanced pagination function with proper bounds checking (1-100 items per page)
 *    - Added validation for order status and payment status parameters
 *    - Added comprehensive null/undefined checks throughout all methods
 *
 * 7. ADDED: Input Validation for Query Parameters
 *    - Validated order statuses: ['pending', 'processing', 'shipped', 'delivered', 'cancelled']
 *    - Validated payment statuses: ['pending', 'paid', 'failed', 'refunded']
 *    - Added bounds checking for pagination parameters
 *
 * All methods now include proper error handling, input validation, and optimized database queries
 * for better performance and reliability in production environments.
 */

const { Op, Sequelize, fn, col, literal } = require("sequelize");
const db = require("../models");
const catchAsync = require("../utils/catchAsync");
const AppError = require("../utils/appError");

// Helper function for pagination with validation
const paginate = (page = 1, limit = 20) => {
  try {
    const pageNum = Math.max(1, parseInt(page) || 1);
    const limitNum = Math.max(1, Math.min(parseInt(limit) || 20, 100)); // Max 100 items per page
    const offset = (pageNum - 1) * limitNum;
    return { limit: limitNum, offset };
  } catch (error) {
    throw new Error("Invalid pagination parameters");
  }
};

// Helper function for pagination response
const createPaginationResponse = (data, page, limit, total) => {
  const totalPages = Math.ceil(total / limit);
  return {
    data,
    pagination: {
      currentPage: parseInt(page),
      totalPages,
      totalItems: total,
      itemsPerPage: parseInt(limit),
      hasNextPage: page < totalPages,
      hasPrevPage: page > 1,
    },
  };
};

/**
 * Retrieves paginated list of newest products based on their supply creation date.
 * Shows recently added products to the platform for discovery and browsing.
 * @param {import('express').Request} req - Express request object
 * @param {Object} req.query - Query parameters
 * @param {number} [req.query.page=1] - Page number for pagination
 * @param {number} [req.query.limit=10] - Number of products per page
 * @param {import('express').Response} res - Express response object
 * @param {import('express').NextFunction} next - Express next middleware function
 * @returns {Object} Success response with paginated new arrivals
 * @returns {boolean} status - Success status
 * @returns {Array} data - Array of new arrival products
 * @returns {number} data[].id - Product ID
 * @returns {string} data[].name - Product name
 * @returns {string} data[].slug - Product slug
 * @returns {number} data[].price - Product price
 * @returns {Object} data[].Category - Product category info
 * @returns {Object} data[].vendor - Product vendor info
 * @returns {Array} data[].Supplies - Product supplies (with creation dates)
 * @returns {Object} pagination - Pagination metadata
 * @returns {number} pagination.currentPage - Current page number
 * @returns {number} pagination.totalPages - Total number of pages
 * @returns {number} pagination.totalItems - Total number of products
 * @returns {number} pagination.itemsPerPage - Items per page
 * @returns {boolean} pagination.hasNextPage - Whether next page exists
 * @returns {boolean} pagination.hasPrevPage - Whether previous page exists
 * @api {get} /api/dashboard/new-arrivals Get New Arrivals
 * @public
 * @example
 * // Request
 * GET /api/dashboard/new-arrivals?page=1&limit=10
 *
 * // Success Response (200)
 * {
 *   "status": "success",
 *   "data": [
 *     {
 *       "id": 123,
 *       "name": "New Wireless Headphones",
 *       "slug": "new-wireless-headphones",
 *       "price": 129.99,
 *       "Category": {"name": "Electronics", "slug": "electronics"},
 *       "vendor": {"id": 1, "User": {"first_name": "John", "last_name": "Doe"}},
 *       "Supplies": [{"created_at": "2024-09-26T10:00:00.000Z"}]
 *     }
 *   ],
 *   "pagination": {
 *     "currentPage": 1,
 *     "totalPages": 5,
 *     "totalItems": 45,
 *     "itemsPerPage": 10,
 *     "hasNextPage": true,
 *     "hasPrevPage": false
 *   }
 * }
 */
const getNewArrivals = catchAsync(async (req, res, next) => {
  const { page = 1, limit = 10 } = req.query;
  const { limit: limitNum, offset } = paginate(page, limit);

  const { count, rows: products } = await db.Product.findAndCountAll({
    attributes: [
      "id",
      "vendor_id",
      "category_id",
      "name",
      "slug",
      "description",
      "thumbnail",
      "price",
      "discounted_price",
      "sku",
      "status",
      "impressions",
      "sold_units",
      "created_at",
      "updated_at",
    ],
    include: [
      {
        model: db.Supply,
        as: "Supplies",
        attributes: ["id", "created_at"],
        order: [["created_at", "DESC"]],
      },
      {
        model: db.Category,
        attributes: ["id", "name", "slug"],
      },
      {
        model: db.Vendor,
        as: "vendor",
        attributes: ["id"],
        include: [
          {
            model: db.User,
            attributes: ["id", "first_name", "last_name"],
          },
        ],
      },
    ],
    where: {
      status: "active",
    },
    order: [[{ model: db.Supply, as: "Supplies" }, "created_at", "DESC"]],
    limit: limitNum,
    offset,
    distinct: true,
  });

  const response = createPaginationResponse(products, page, limit, count);
  res.status(200).json({
    status: "success",
    ...response,
  });
});

/**
 * Retrieves the 12 most recently updated active products for trending display.
 * Shows products that have been recently modified or updated on the platform.
 * @param {import('express').Request} req - Express request object
 * @param {import('express').Response} res - Express response object
 * @param {import('express').NextFunction} next - Express next middleware function
 * @returns {Object} Success response with trending products
 * @returns {boolean} status - Success status
 * @returns {Array} data - Array of 12 trending products
 * @returns {number} data[].id - Product ID
 * @returns {string} data[].name - Product name
 * @returns {string} data[].slug - Product slug
 * @returns {number} data[].price - Product price
 * @returns {string} data[].updated_at - Last update timestamp
 * @returns {Object} data[].Category - Product category info
 * @returns {Object} data[].vendor - Product vendor info
 * @api {get} /api/dashboard/trending-now Get Trending Now
 * @public
 * @example
 * // Request
 * GET /api/dashboard/trending-now
 *
 * // Success Response (200)
 * {
 *   "status": "success",
 *   "data": [
 *     {
 *       "id": 123,
 *       "name": "Updated Wireless Headphones",
 *       "slug": "updated-wireless-headphones",
 *       "price": 99.99,
 *       "updated_at": "2024-09-26T10:00:00.000Z",
 *       "Category": {"name": "Electronics", "slug": "electronics"},
 *       "vendor": {"id": 1, "User": {"first_name": "John", "last_name": "Doe"}}
 *     }
 *   ]
 * }
 */
const getTrendingNow = catchAsync(async (req, res, next) => {
  const { limit = 10, page = 1 } = req.query;
  const limitNum = Math.max(1, Math.min(parseInt(limit) || 10, 50));
  
  // Get products sorted by recent sales momentum (last 7 days)
  const sevenDaysAgo = new Date();
  sevenDaysAgo.setDate(sevenDaysAgo.getDate() - 7);
  
  const products = await db.Product.findAll({
    attributes: [
      "id",
      "vendor_id",
      "category_id",
      "name",
      "slug",
      "description",
      "thumbnail",
      "price",
      "discounted_price",
      "sku",
      "status",
      "impressions",
      "sold_units",
      "created_at",
      "updated_at",
      // Subquery for recent sales count
      [
        literal(`(
          SELECT COUNT(DISTINCT oi.order_id)
          FROM order_items oi
          INNER JOIN orders o ON oi.order_id = o.id
          WHERE oi.product_id = Product.id
            AND o.payment_status = 'paid'
            AND oi.created_at >= DATE_SUB(NOW(), INTERVAL 7 DAY)
        )`),
        "recent_sales"
      ],
    ],
    include: [
      {
        model: db.Category,
        attributes: ["id", "name", "slug"],
      },
      {
        model: db.Vendor,
        as: "vendor",
        attributes: ["id"],
        include: [
          {
            model: db.User,
            attributes: ["id", "first_name", "last_name"],
          },
        ],
      },
    ],
    where: {
      status: "active",
    },
    order: [
      [literal("recent_sales"), "DESC"],
      ["impressions", "DESC"], // Tiebreaker
    ],
    limit: limitNum,
  });

  res.status(200).json({
    status: "success",
    data: products,
  });
});

/**
 * Retrieves paginated list of most recent journal entries for content discovery.
 * Shows recently updated or published journal content with associated products.
 * @param {import('express').Request} req - Express request object
 * @param {Object} req.query - Query parameters
 * @param {number} [req.query.page=1] - Page number for pagination
 * @param {number} [req.query.limit=12] - Number of journal entries per page
 * @param {import('express').Response} res - Express response object
 * @param {import('express').NextFunction} next - Express next middleware function
 * @returns {Object} Success response with latest journal entries
 * @returns {boolean} status - Success status
 * @returns {Array} data - Array of journal entries
 * @returns {number} data[].id - Journal entry ID
 * @returns {string} data[].title - Journal title
 * @returns {string} data[].content - Journal content
 * @returns {string} data[].updated_at - Last update timestamp
 * @returns {Object} data[].product - Associated product information
 * @returns {number} data[].product.id - Product ID
 * @returns {string} data[].product.name - Product name
 * @returns {string} data[].product.slug - Product slug
 * @returns {string} data[].product.thumbnail - Product thumbnail
 * @returns {Object} data[].product.Category - Product category
 * @returns {Object} pagination - Pagination metadata
 * @returns {number} pagination.currentPage - Current page number
 * @returns {number} pagination.totalPages - Total number of pages
 * @returns {number} pagination.totalItems - Total number of journal entries
 * @returns {number} pagination.itemsPerPage - Items per page
 * @returns {boolean} pagination.hasNextPage - Whether next page exists
 * @returns {boolean} pagination.hasPrevPage - Whether previous page exists
 * @api {get} /api/dashboard/latest-journal Get Latest Journal
 * @public
 * @example
 * // Request
 * GET /api/dashboard/latest-journal?page=1&limit=12
 *
 * // Success Response (200)
 * {
 *   "status": "success",
 *   "data": [
 *     {
 *       "id": 456,
 *       "title": "New Product Launch",
 *       "content": "Exciting new features...",
 *       "updated_at": "2024-09-26T10:00:00.000Z",
 *       "product": {
 *         "id": 123,
 *         "name": "Wireless Headphones",
 *         "slug": "wireless-headphones",
 *         "thumbnail": "https://example.com/thumbnail.jpg",
 *         "Category": {"name": "Electronics"}
 *       }
 *     }
 *   ],
 *   "pagination": {
 *     "currentPage": 1,
 *     "totalPages": 3,
 *     "totalItems": 32,
 *     "itemsPerPage": 12,
 *     "hasNextPage": true,
 *     "hasPrevPage": false
 *   }
 * }
 */
const getLatestJournal = catchAsync(async (req, res, next) => {
  const { page = 1, limit = 12 } = req.query;
  const { limit: limitNum, offset } = paginate(page, limit);

  const { count, rows: journals } = await db.Journal.findAndCountAll({
    order: [["updated_at", "DESC"]],
    limit: limitNum,
    offset,
  });

  const response = createPaginationResponse(journals, page, limit, count);
  res.status(200).json({
    status: "success",
    ...response,
  });
});


/**
 * Retrieves comprehensive dashboard metrics for an approved vendor.
 * Provides key performance indicators including live products count, sales data, and analytics.
 * @param {import('express').Request} req - Express request object
 * @param {Object} req.user - Authenticated user info
 * @param {number} req.user.id - User ID for vendor lookup
 * @param {import('express').Response} res - Express response object
 * @param {import('express').NextFunction} next - Express next middleware function
 * @returns {Object} Success response with vendor dashboard metrics
 * @returns {boolean} status - Success status
 * @returns {Object} data - Dashboard metrics data
 * @returns {number} data.liveProducts - Number of active products
 * @returns {string} data.totalSales - Total sales amount (formatted to 2 decimal places)
 * @returns {number} data.monthlyUnitsSold - Units sold in current month
 * @returns {number} data.totalViews - Total product views across all products
 * @throws {AppError} 404 - When vendor not found or not approved
 * @api {get} /api/dashboard/vendor Get Vendor Dashboard
 * @private vendor
 * @example
 * // Request
 * GET /api/dashboard/vendor
 * Authorization: Bearer <vendor_token>
 *
 * // Success Response (200)
 * {
 *   "status": "success",
 *   "data": {
 *     "liveProducts": 25,
 *     "totalSales": "15450.75",
 *     "monthlyUnitsSold": 45,
 *     "totalViews": 1250
 *   }
 * }
 */
const getVendorDashboard = catchAsync(async (req, res, next) => {
  // Get vendor information for the authenticated user
  const vendor = await db.Vendor.findOne({
    where: {
      user_id: req.user.id
    },
  });

  if (!vendor) {
    return next(new AppError("Vendor not found", 404));
  }

  const vendorId = vendor.id;

  // Live Products Count
  const liveProductsCount = await db.Product.count({
    where: {
      vendor_id: vendorId,
      status: "active",
    },
  });

  // Total Sales
  const totalSales =
    (await db.OrderItem.sum("sub_total", {
      where: { vendor_id: vendorId },
      include: [
        {
          model: db.Order,
          as: "order",
          where: { payment_status: "paid" },
        },
      ],
    })) || 0;

  // Units Sold Monthly
  const currentMonth = new Date();
  currentMonth.setDate(1);
  const nextMonth = new Date(currentMonth);
  nextMonth.setMonth(nextMonth.getMonth() + 1);

  const monthlyUnitsSold =
    (await db.OrderItem.sum("quantity", {
      where: {
        vendor_id: vendorId,
        created_at: {
          [Op.gte]: currentMonth,
          [Op.lt]: nextMonth,
        },
      },
      include: [
        {
          model: db.Order,
          as: "order",
          where: { payment_status: "paid" },
        },
      ],
    })) || 0;

  // Product Views
  const totalViews =
    (await db.Product.sum("impressions", {
      where: { vendor_id: vendorId },
    })) || 0;

  res.status(200).json({
    status: "success",
    data: {
      liveProducts: liveProductsCount,
      totalSales: parseFloat(totalSales).toFixed(2),
      monthlyUnitsSold,
      totalViews,
    },
  });
});

/**
 * Retrieves paginated list of products owned by the authenticated vendor.
 * Provides detailed product information for vendor product management.
 * @param {import('express').Request} req - Express request object
 * @param {Object} req.query - Query parameters
 * @param {number} [req.query.page=1] - Page number for pagination
 * @param {number} [req.query.limit=20] - Number of products per page
 * @param {Object} req.user - Authenticated user info
 * @param {number} req.user.id - User ID for vendor lookup
 * @param {import('express').Response} res - Express response object
 * @param {import('express').NextFunction} next - Express next middleware function
 * @returns {Object} Success response with vendor's products
 * @returns {boolean} status - Success status
 * @returns {Array} data - Array of vendor products
 * @returns {number} data[].id - Product ID
 * @returns {string} data[].name - Product name
 * @returns {number} data[].price - Product price
 * @returns {number} data[].discounted_price - Discounted price (if applicable)
 * @returns {string} data[].status - Product status
 * @returns {number} data[].viewers - Number of product views
 * @returns {number} data[].sold_units - Number of units sold
 * @returns {string} data[].thumbnail - Product thumbnail URL
 * @returns {string} data[].slug - Product slug
 * @returns {string} data[].description - Product description
 * @returns {Object} data[].Category - Product category info
 * @returns {Object} pagination - Pagination metadata
 * @returns {number} pagination.currentPage - Current page number
 * @returns {number} pagination.totalPages - Total number of pages
 * @returns {number} pagination.totalItems - Total number of products
 * @returns {number} pagination.itemsPerPage - Items per page
 * @returns {boolean} pagination.hasNextPage - Whether next page exists
 * @returns {boolean} pagination.hasPrevPage - Whether previous page exists
 * @throws {AppError} 404 - When vendor not found or not approved
 * @api {get} /api/dashboard/vendor/products Get Vendor Products
 * @private vendor
 * @example
 * // Request
 * GET /api/dashboard/vendor/products?page=1&limit=20
 * Authorization: Bearer <vendor_token>
 *
 * // Success Response (200)
 * {
 *   "status": "success",
 *   "data": [
 *     {
 *       "id": 123,
 *       "name": "Wireless Headphones",
 *       "price": 99.99,
 *       "discounted_price": 89.99,
 *       "status": "active",
 *       "viewers": 150,
 *       "sold_units": 25,
 *       "thumbnail": "https://example.com/thumbnail.jpg",
 *       "slug": "wireless-headphones",
 *       "description": "High-quality wireless headphones",
 *       "Category": {"name": "Electronics", "slug": "electronics"}
 *     }
 *   ],
 *   "pagination": {
 *     "currentPage": 1,
 *     "totalPages": 2,
 *     "totalItems": 25,
 *     "itemsPerPage": 20,
 *     "hasNextPage": true,
 *     "hasPrevPage": false
 *   }
 * }
 */
const getVendorProducts = catchAsync(async (req, res, next) => {
  // Get vendor information for the authenticated user
  const vendor = await db.Vendor.findOne({
    where: {
      user_id: req.user.id
    },
  });

  if (!vendor) {
    return next(new AppError("Vendor not found", 404));
  }

  const vendorId = vendor.id;
  const { page = 1, limit = 20 } = req.query;
  const { limit: limitNum, offset } = paginate(page, limit);

  const { count, rows: products } = await db.Product.findAndCountAll({
    where: { vendor_id: vendorId },
    include: [
      {
        model: db.Category,
        attributes: ["id", "name", "slug"],
      },
    ],
    attributes: [
      "id",
      "vendor_id",
      "category_id",
      "name",
      "slug",
      "description",
      "thumbnail",
      "price",
      "discounted_price",
      "sku",
      "status",
      "impressions",
      "sold_units",
      "created_at",
      "updated_at",
    ],
    order: [["created_at", "DESC"]],
    limit: limitNum,
    offset,
    subQuery: false, // Explicitly disable subQuery to ensure INNER JOIN behavior
  });
  const response = createPaginationResponse(products, page, limit, count);
  res.status(200).json({
    status: "success",
    ...response,
  });
});

/**
 * Retrieves comprehensive earnings data for an approved vendor.
 * Includes total earnings, monthly performance metrics, and payout information.
 * @param {import('express').Request} req - Express request object
 * @param {Object} req.user - Authenticated user info
 * @param {number} req.user.id - User ID for vendor lookup
 * @param {import('express').Response} res - Express response object
 * @param {import('express').NextFunction} next - Express next middleware function
 * @returns {Object} Success response with vendor earnings data
 * @returns {boolean} status - Success status
 * @returns {Object} data - Earnings metrics data
 * @returns {string} data.totalEarnings - Total earnings from all time (formatted to 2 decimal places)
 * @returns {string} data.monthlySales - Sales amount for current month (formatted to 2 decimal places)
 * @returns {number} data.monthlyPayouts - Number of completed payouts this month
 * @returns {number} data.monthlyProductsSold - Number of products sold this month
 * @throws {AppError} 404 - When vendor not found or not approved
 * @api {get} /api/dashboard/vendor/earnings Get Vendor Earnings
 * @private vendor
 * @example
 * // Request
 * GET /api/dashboard/vendor/earnings
 * Authorization: Bearer <vendor_token>
 *
 * // Success Response (200)
 * {
 *   "status": "success",
 *   "data": {
 *     "totalEarnings": "15450.75",
 *     "monthlySales": "2350.50",
 *     "monthlyPayouts": 2,
 *     "monthlyProductsSold": 45
 *   }
 * }
 */
const getVendorEarnings = catchAsync(async (req, res, next) => {
  // Get vendor information for the authenticated user
  const vendor = await db.Vendor.findOne({
    where: {
      user_id: req.user.id
    },
  });

  if (!vendor) {
    return next(new AppError("Vendor not found", 404));
  }

  const vendorId = vendor.id;

  // Total Earnings
  const totalEarnings =
    (await db.OrderItem.sum("sub_total", {
      where: { vendor_id: vendorId },
      include: [
        {
          model: db.Order,
          as: "order",
          where: { payment_status: "paid" },
        },
      ],
    })) || 0;

  // Monthly Sales
  const currentMonth = new Date();
  currentMonth.setDate(1);
  const nextMonth = new Date(currentMonth);
  nextMonth.setMonth(nextMonth.getMonth() + 1);

  const monthlySales =
    (await db.OrderItem.sum("sub_total", {
      where: {
        vendor_id: vendorId,
        created_at: {
          [Op.gte]: currentMonth,
          [Op.lt]: nextMonth,
        },
      },
      include: [
        {
          model: db.Order,
          as: "order",
          where: { payment_status: "paid" },
        },
      ],
    })) || 0;

  // Completed Payouts Monthly
  const monthlyPayouts = await db.Payout.count({
    where: {
      vendor_id: vendorId,
      status: "paid",
      payout_date: {
        [Op.gte]: currentMonth,
        [Op.lt]: nextMonth,
      },
    },
  });

  // Products Sold Monthly
  const monthlyProductsSold =
    (await db.OrderItem.sum("quantity", {
      where: {
        vendor_id: vendorId,
        created_at: {
          [Op.gte]: currentMonth,
          [Op.lt]: nextMonth,
        },
      },
      include: [
        {
          model: db.Order,
          as: "order",
          where: { payment_status: "paid" },
        },
      ],
    })) || 0;

  res.status(200).json({
    status: "success",
    data: {
      totalEarnings: parseFloat(totalEarnings).toFixed(2),
      monthlySales: parseFloat(monthlySales).toFixed(2),
      monthlyPayouts,
      monthlyProductsSold,
    },
  });
});

/**
 * Retrieves detailed breakdown of vendor earnings with pagination.
 * Shows individual sales transactions with product details and payout information.
 * @param {import('express').Request} req - Express request object
 * @param {Object} req.query - Query parameters
 * @param {number} [req.query.page=1] - Page number for pagination
 * @param {number} [req.query.limit=20] - Number of earnings records per page
 * @param {Object} req.user - Authenticated user info
 * @param {number} req.user.id - User ID for vendor lookup
 * @param {import('express').Response} res - Express response object
 * @param {import('express').NextFunction} next - Express next middleware function
 * @returns {Object} Success response with detailed earnings breakdown
 * @returns {boolean} status - Success status
 * @returns {Array} data - Array of earnings breakdown records
 * @returns {string} data[].date - Transaction date
 * @returns {string} data[].product - Product name
 * @returns {number} data[].orderId - Associated order ID
 * @returns {string} data[].earnings - Earnings amount (formatted to 2 decimal places)
 * @returns {number} data[].units - Number of units sold
 * @returns {string|null} data[].payoutDate - Date when payout was processed (null if not paid)
 * @returns {Object} pagination - Pagination metadata
 * @returns {number} pagination.currentPage - Current page number
 * @returns {number} pagination.totalPages - Total number of pages
 * @returns {number} pagination.totalItems - Total number of earnings records
 * @returns {number} pagination.itemsPerPage - Items per page
 * @returns {boolean} pagination.hasNextPage - Whether next page exists
 * @returns {boolean} pagination.hasPrevPage - Whether previous page exists
 * @throws {AppError} 404 - When vendor not found or not approved
 * @api {get} /api/dashboard/vendor/earnings-breakdown Get Vendor Earnings Breakdown
 * @private vendor
 * @example
 * // Request
 * GET /api/dashboard/vendor/earnings-breakdown?page=1&limit=20
 * Authorization: Bearer <vendor_token>
 *
 * // Success Response (200)
 * {
 *   "status": "success",
 *   "data": [
 *     {
 *       "date": "2024-09-26T10:30:00.000Z",
 *       "product": "Wireless Headphones",
 *       "orderId": 12345,
 *       "earnings": "99.99",
 *       "units": 1,
 *       "payoutDate": "2024-09-30T00:00:00.000Z"
 *     },
 *     {
 *       "date": "2024-09-25T14:20:00.000Z",
 *       "product": "Bluetooth Speaker",
 *       "orderId": 12344,
 *       "earnings": "59.99",
 *       "units": 1,
 *       "payoutDate": null
 *     }
 *   ],
 *   "pagination": {
 *     "currentPage": 1,
 *     "totalPages": 3,
 *     "totalItems": 45,
 *     "itemsPerPage": 20,
 *     "hasNextPage": true,
 *     "hasPrevPage": false
 *   }
 * }
 */
const getVendorEarningsBreakdown = catchAsync(async (req, res, next) => {
  // Get vendor information for the authenticated user
  const vendor = await db.Vendor.findOne({
    where: {
      user_id: req.user.id
    },
  });

  if (!vendor) {
    return next(new AppError("Vendor not found", 404));
  }

  const vendorId = vendor.id;
  const { page = 1, limit = 20 } = req.query;
  const { limit: limitNum, offset } = paginate(page, limit);

  const { count, rows: earnings } = await db.OrderItem.findAndCountAll({
    where: { vendor_id: vendorId },
    include: [
      {
        model: db.Order,
        as: "order",
        where: { payment_status: "paid" },
        attributes: [
          "id",
          "order_date",
          "total_amount",
          "payment_status",
          "order_status",
        ],
        required: true, // IMPORTANT: Ensure Order data is always present
      },
      {
        model: db.Product,
        as: "product",
        attributes: ["id", "name", "price", "thumbnail"],
        required: true, // IMPORTANT: Ensure Product data is always present
      },
    ],
    attributes: [
      "id",
      "order_id",
      "product_id",
      "vendor_id",
      "quantity",
      "price",
      "sub_total",
      "created_at",
      "updated_at",
    ],
    order: [["created_at", "DESC"]],
    limit: limitNum,
    offset,
  });

  // Filter out any records that somehow got through without valid Order or Product
  const validEarnings = earnings.filter(earning => {
    return earning.order && earning.product && earning.order.id && earning.product.id;
  });

  // Get payout dates for all earnings, sorted by payout_date ascending
  const payoutRecords = await db.Payout.findAll({
    where: { vendor_id: vendorId, status: "paid" }, // Only consider paid payouts
    attributes: ["payout_date"], // Only need the date for comparison
    order: [["payout_date", "ASC"]], // Sort ascending for efficient lookup
  });

  // Extract unique sorted payout dates
  const sortedPayoutDates = payoutRecords
    .map((p) => (p.payout_date ? new Date(p.payout_date) : null))
    .filter(Boolean) // Remove nulls
    .sort((a, b) => a.getTime() - b.getTime()); // Ensure chronological order

  // Map earnings with payout information efficiently
  const earningsWithPayouts = validEarnings.map((earning) => {
    const earningCreatedAt = new Date(earning.created_at);
    let payoutDate = null;

    // Find the first payout date that is on or after the earning's creation date
    // This implies the earning would be covered by this payout
    for (const pDate of sortedPayoutDates) {
      if (earningCreatedAt <= pDate) {
        payoutDate = pDate.toISOString(); // Use ISO string for consistency
        break;
      }
    }

    return {
      date: earning.created_at,
      product: earning.product.name, // Safe to access now after filtering
      orderId: earning.order.id,     // Safe to access now after filtering
      earnings: parseFloat(earning.sub_total || 0).toFixed(2),
      units: earning.quantity || 0,
      payoutDate,
    };
  });

  // Use the filtered count for pagination
  const response = createPaginationResponse(
    earningsWithPayouts,
    page,
    limit,
    count // Still use original count for total records that match the query
  );
  
  res.status(200).json({
    status: "success",
    ...response,
  });
});


/**
 * Retrieves comprehensive dashboard metrics for administrative oversight.
 * Provides platform-wide statistics including vendor counts, financial metrics, and operational data.
 * @param {import('express').Request} req - Express request object
 * @param {import('express').Response} res - Express response object
 * @param {import('express').NextFunction} next - Express next middleware function
 * @returns {Object} Success response with admin dashboard metrics
 * @returns {boolean} status - Success status
 * @returns {Object} data - Dashboard metrics data
 * @returns {number} data.totalVendors - Total number of approved vendors
 * @returns {string} data.monthlyIncome - Platform income for current month (formatted to 2 decimal places)
 * @returns {number} data.totalProducts - Total number of products on platform
 * @returns {string} data.monthlySales - Total sales amount for current month (formatted to 2 decimal places)
 * @returns {number} data.pendingOrders - Number of orders with pending status
 * @api {get} /api/dashboard/admin Get Admin Dashboard
 * @private admin
 * @example
 * // Request
 * GET /api/dashboard/admin
 * Authorization: Bearer <admin_token>
 *
 * // Success Response (200)
 * {
 *   "status": "success",
 *   "data": {
 *     "totalVendors": 25,
 *     "monthlyIncome": "15450.75",
 *     "totalProducts": 150,
 *     "monthlySales": "125000.50",
 *     "pendingOrders": 12
 *   }
 * }
 */
const getAdminDashboard = catchAsync(async (req, res, next) => {
  // Total Vendors
  const totalVendors = await db.Vendor.count({
    where: { status: "approved" },
  });

  // Platform Income Monthly
  const currentMonth = new Date();
  currentMonth.setDate(1);
  const nextMonth = new Date(currentMonth);
  nextMonth.setMonth(nextMonth.getMonth() + 1);

  const monthlyIncome =
    (await db.PaymentTransaction.sum("amount", {
      where: {
        type: "commission",
        status: "completed",
        created_at: {
          [Op.gte]: currentMonth,
          [Op.lt]: nextMonth,
        },
      },
    })) || 0;

  // Total Products
  const totalProducts = await db.Product.count();

  // Total Sales Monthly
  const monthlySales =
    (await db.Order.sum("total_amount", {
      where: {
        payment_status: "paid",
        created_at: {
          [Op.gte]: currentMonth,
          [Op.lt]: nextMonth,
        },
      },
    })) || 0;

  const orderStatuses = {
    delivered: await db.Order.count({
      where: { order_status: "delivered" },
    }),
    shipped: await db.Order.count({
      where: { order_status: "shipped" },
    }),
    processing: await db.Order.count({
      where: { order_status: "processing" },
    }),
    pending: await db.Order.count({
      where: { order_status: "pending" },
    }),
    cancelled: await db.Order.count({
      where: { order_status: "cancelled" },
    }),
  };

  res.status(200).json({
    status: "success",
    data: {
      totalVendors,
      monthlyIncome: parseFloat(monthlyIncome).toFixed(2),
      totalProducts,
      monthlySales: parseFloat(monthlySales).toFixed(2),
      orderStatuses,
    },
  });
});
/**
 * Retrieves top selling vendors with their order metrics and performance data.
 * Shows vendor performance including total sales, units sold, and order counts.
 * @param {import('express').Request} req - Express request object
 * @param {Object} req.query - Query parameters
 * @param {number} [req.query.limit=10] - Number of top vendors to return (max 50)
 * @param {import('express').Response} res - Express response object
 * @param {import('express').NextFunction} next - Express next middleware function
 * @returns {Object} Success response with top selling vendors and their metrics
 * @returns {boolean} status - Success status
 * @returns {Array} data - Array of top selling vendors with metrics
 * @returns {number} data[].vendor_id - Vendor ID
 * @returns {string} data[].vendor_name - Vendor store name
 * @returns {string} data[].vendor_owner - Owner's full name
 * @returns {number} data[].total_orders - Total number of paid orders
 * @returns {string} data[].total_sales - Total sales amount (formatted to 2 decimal places)
 * @returns {number} data[].total_units_sold - Total units sold across all products
 * @returns {number} data[].active_products - Number of currently active products
 * @returns {string} data[].average_order_value - Average order value (formatted to 2 decimal places)
 * @api {get} /api/dashboard/admin/top-selling-vendors Get Top Selling Vendors
 * @private admin
 * @example
 * // Request
 * GET /api/dashboard/admin/top-selling-vendors?limit=10
 * Authorization: Bearer <admin_token>
 *
 * // Success Response (200)
 * {
 *   "status": "success",
 *   "data": [
 *     {
 *       "vendor_id": 1,
 *       "vendor_name": "TechHub Electronics",
 *       "vendor_owner": "John Doe",
 *       "total_orders": 45,
 *       "total_sales": "15450.75",
 *       "total_units_sold": 120,
 *       "active_products": 25,
 *       "average_order_value": "343.35"
 *     },
 *     {
 *       "vendor_id": 2,
 *       "vendor_name": "Fashion Forward",
 *       "vendor_owner": "Jane Smith",
 *       "total_orders": 32,
 *       "total_sales": "8750.50",
 *       "total_units_sold": 89,
 *       "active_products": 18,
 *       "average_order_value": "273.45"
 *     }
 *   ]
 * }
 */
const getTopSellingVendors = catchAsync(async (req, res, next) => {
  const { limit = 10 } = req.query;
  const limitNum = Math.max(1, Math.min(parseInt(limit) || 10, 50)); // Max 50 vendors

  // STEP 1: Aggregate sales per vendor (NO includes = no grouping nightmare)
  const vendorSales = await db.OrderItem.findAll({
    attributes: [
      "vendor_id",
      [fn("SUM", col("sub_total")), "total_sales"],
      [fn("SUM", col("quantity")), "total_units_sold"],
      [fn("COUNT", fn("DISTINCT", col("order_id"))), "total_orders"],
    ],
    include: [
      {
        model: db.Order,
        as: "order",
        attributes: [],
        where: {
          payment_status: "paid",
          order_status: { [Op.in]: ["shipped", "delivered", "completed"] },
        },
      },
    ],
    where: {
      vendor_id: { [Op.not]: null },
    },
    group: ["vendor_id"],
    order: [[literal("total_sales"), "DESC"]],
    limit: limitNum,
    raw: true,
  });

  if (vendorSales.length === 0) {
    return res.status(200).json({
      status: "success",
      data: [],
      message: "No vendor sales data available yet.",
    });
  }

  const vendorIds = vendorSales.map((v) => v.vendor_id);

  // STEP 2: Fetch full vendor details separately
  const vendors = await db.Vendor.findAll({
    where: { id: { [Op.in]: vendorIds } },
    attributes: ["id", "total_sales", "total_earnings", "status"],
    include: [
      {
        model: db.User,
        attributes: ["first_name", "last_name", "email"],
      },
      {
        model: db.Store,
        as: "store",
        attributes: ["business_name", "logo", "slug", "is_verified"],
      },
    ],
    order: [[literal(`FIELD(Vendor.id, ${vendorIds.join(",")})`)]], // Preserve sales order
    raw: false,
  });

  // STEP 3: Combine + format beautifully
  const salesMap = new Map(
    vendorSales.map((v) => [
      v.vendor_id,
      {
        total_sales: parseFloat(v.total_sales || 0),
        total_units_sold: parseInt(v.total_units_sold || 0),
        total_orders: parseInt(v.total_orders || 0),
      },
    ])
  );

  const result = vendors.map((vendor) => {
    const sales = salesMap.get(vendor.id) || {
      total_sales: 0,
      total_units_sold: 0,
      total_orders: 0,
    };
    const user = vendor.User;
    const store = vendor.store;

    return {
      id: vendor.id,
      name: user
        ? `${user.first_name || ""} ${user.last_name || ""}`.trim() ||
          "Unknown Vendor"
        : "Unknown Vendor",
      email: user?.email || null,
      business_name: store?.business_name || "No Store Name",
      store_slug: store?.slug || null,
      logo: store?.logo || null,
      is_verified: store?.is_verified || false,
      status: vendor.status,
      stats: {
        total_sales: sales.total_sales,
        total_units_sold: sales.total_units_sold,
        total_orders: sales.total_orders,
        avg_order_value:
          sales.total_orders > 0
            ? parseFloat((sales.total_sales / sales.total_orders).toFixed(2))
            : 0,
      },
    };
  });

  res.status(200).json({
    status: "success",
    data: result,
    summary: {
      period: "all_time",
      total_vendors_returned: result.length,
      top_performer: result[0]?.business_name || null,
    },
  });
});

/**

/**
 * Retrieves monthly sales statistics for the current year.
 * Provides aggregated sales data grouped by month for trend analysis.
 * @param {import('express').Request} req - Express request object
 * @param {import('express').Response} res - Express response object
 * @param {import('express').NextFunction} next - Express next middleware function
 * @returns {Object} Success response with monthly sales statistics
 * @returns {boolean} status - Success status
 * @returns {Array} data - Array of monthly sales data
 * @returns {number} data[].month - Month number (1-12)
 * @returns {number|null} data[].total_sales - Total sales amount for the month
 * @returns {number|null} data[].order_count - Number of orders for the month
 * @api {get} /api/dashboard/admin/sales-stats Get Admin Sales Statistics
 * @private admin
 * @example
 * // Request
 * GET /api/dashboard/admin/sales-stats
 * Authorization: Bearer <admin_token>
 *
 * // Success Response (200)
 * {
 *   "status": "success",
 *   "data": [
 *     {
 *       "month": 1,
 *       "total_sales": 45000,
 *       "order_count": 150
 *     },
 *     {
 *       "month": 2,
 *       "total_sales": 52000,
 *       "order_count": 175
 *     },
 *     {
 *       "month": 9,
 *       "total_sales": 125000,
 *       "order_count": 380
 *     }
 *   ]
 * }
 */
const getAdminSalesStats = catchAsync(async (req, res, next) => {
  const { year, month } = req.query;
  
  // Validate and set year (default to current year)
  const currentYear = new Date().getFullYear();
  const targetYear = year ? parseInt(year) : currentYear;
  
  // Validate year range (between 2000 and current year + 1)
  if (isNaN(targetYear) || targetYear < 2000 || targetYear > currentYear + 1) {
    return next(new AppError("Invalid year. Please provide a year between 2000 and current year.", 400));
  }
  
  // Validate month if provided (1-12)
  let targetMonth = null;
  if (month) {
    targetMonth = parseInt(month);
    if (isNaN(targetMonth) || targetMonth < 1 || targetMonth > 12) {
      return next(new AppError("Invalid month. Please provide a month between 1 and 12.", 400));
    }
  }

  // Build date range based on filters
  let dateStart, dateEnd;
  
  if (targetMonth) {
    // Filter for specific month in the year
    dateStart = new Date(targetYear, targetMonth - 1, 1);
    dateEnd = new Date(targetYear, targetMonth, 1);
  } else {
    // Filter for entire year
    dateStart = new Date(targetYear, 0, 1);
    dateEnd = new Date(targetYear + 1, 0, 1);
  }

  // FIXED: Use "delivered" instead of "completed" as it's the valid status
  // You can also use ['delivered', 'shipped'] if you want to include both
  const orderStats = await db.Order.findAll({
    attributes: [
      [fn("MONTH", col("created_at")), "month"],
      [fn("YEAR", col("created_at")), "year"],
      [fn("SUM", col("total_amount")), "total_sales"],
      [fn("COUNT", col("id")), "order_count"],
    ],
    where: {
      payment_status: "paid",
      order_status: ["delivered", "shipped"], // FIXED: Use valid statuses
      created_at: {
        [Op.gte]: dateStart,
        [Op.lt]: dateEnd,
      },
    },
    group: [fn("YEAR", col("created_at")), fn("MONTH", col("created_at"))],
    order: [
      [fn("YEAR", col("created_at")), "ASC"],
      [fn("MONTH", col("created_at")), "ASC"],
    ],
    raw: true,
  });

  // Then get the total products sold for each month using a separate query
  const salesStatsWithProducts = await Promise.all(
    orderStats.map(async (stat) => {
      const monthStart = new Date(stat.year, stat.month - 1, 1);
      const monthEnd = new Date(stat.year, stat.month, 1);

      const productsSold =
        (await db.OrderItem.sum("quantity", {
          include: [
            {
              model: db.Order,
              as: "order",
              where: {
                payment_status: "paid",
                order_status: ["delivered", "shipped"], // FIXED: Use valid statuses
                created_at: {
                  [Op.gte]: monthStart,
                  [Op.lt]: monthEnd,
                },
              },
              attributes: [],
            },
          ],
        })) || 0;

      return {
        month: parseInt(stat.month),
        year: parseInt(stat.year),
        total_sales: parseFloat(stat.total_sales) || 0,
        order_count: parseInt(stat.order_count) || 0,
        total_products_sold: parseInt(productsSold) || 0,
      };
    })
  );

  res.status(200).json({
    status: "success",
    data: salesStatsWithProducts,
    filters: {
      year: targetYear,
      month: targetMonth,
      dateRange: {
        start: dateStart.toISOString(),
        end: dateEnd.toISOString(),
      }
    }
  });
});

/**
 * Retrieves top performing categories based on product sales in the current month.
 * Shows category performance metrics including product count and total units sold.
 * @param {import('express').Request} req - Express request object
 * @param {import('express').Response} res - Express response object
 * @param {import('express').NextFunction} next - Express next middleware function
 * @returns {Object} Success response with top categories data
 * @returns {boolean} status - Success status
 * @returns {Array} data - Array of top 10 categories (ordered by total units sold)
 * @returns {number} data[].id - Category ID
 * @returns {string} data[].name - Category name
 * @returns {string} data[].slug - Category slug
 * @returns {number|null} data[].product_count - Number of products in category this month
 * @returns {number|null} data[].total_sold - Total units sold in category this month
 * @api {get} /api/dashboard/admin/top-categories Get Admin Top Categories
 * @private admin
 * @example
 * // Request
 * GET /api/dashboard/admin/top-categories
 * Authorization: Bearer <admin_token>
 *
 * // Success Response (200)
 * {
 *   "status": "success",
 *   "data": [
 *     {
 *       "id": 1,
 *       "name": "Electronics",
 *       "slug": "electronics",
 *       "product_count": 25,
 *       "total_sold": 450
 *     },
 *     {
 *       "id": 2,
 *       "name": "Fashion",
 *       "slug": "fashion",
 *       "product_count": 18,
 *       "total_sold": 320
 *     },
 *     {
 *       "id": 3,
 *       "name": "Home & Garden",
 *       "slug": "home-garden",
 *       "product_count": 12,
 *       "total_sold": 280
 *     }
 *   ]
 * }
 */
const getAdminTopCategories = catchAsync(async (req, res, next) => {
  // FIXED: Removed overly restrictive monthly date filter
  // Now returns top categories based on all-time sales data
  // This provides more meaningful insights for admin dashboard

  const topCategories = await db.Category.findAll({
    attributes: [
      "id",
      "name",
      "slug",
      "description",
      "image",
      [fn("COUNT", fn("DISTINCT", col("Products.id"))), "product_count"],
      [fn("COALESCE", fn("SUM", col("Products.sold_units")), 0), "total_sold"],
      [
        fn(
          "COALESCE",
          fn(
            "SUM",
            literal(
              "COALESCE(Products.price, 0) * COALESCE(Products.sold_units, 0)"
            )
          ),
          0
        ),
        "total_revenue",
      ],
    ],
    include: [
      {
        model: db.Product,
        as: "Products",
        attributes: [],
        where: {
          status: "active", // Only count active products
        },
        required: false, // LEFT JOIN - include categories even without products
      },
    ],
    group: [
      "Category.id",
      "Category.name",
      "Category.slug",
      "Category.description",
      "Category.image",
    ],
    having: literal("COALESCE(SUM(Products.sold_units), 0) > 0"), // Only categories with sales
    order: [[literal("total_sold"), "DESC"]], // Order by total sold units descending
    limit: 10,
    subQuery: false,
    raw: true, // CRITICAL: Returns plain objects for GROUP BY queries
  });

  // Format the response data with proper type conversion
  const validatedCategories = topCategories.map((category) => ({
    id: category.id,
    name: category.name || "Unknown Category",
    slug: category.slug || "",
    description: category.description || "",
    image: category.image || "",
    product_count: parseInt(category.product_count) || 0,
    total_sold: parseInt(category.total_sold) || 0,
    total_revenue: parseFloat(category.total_revenue) || 0,
  }));

  res.status(200).json({
    status: "success",
    data: validatedCategories,
    metadata: {
      period: "all_time",
      total_categories: validatedCategories.length,
    },
  });
});

/**
 * Retrieves paginated list of recent orders with user information and basic order details.
 * Provides recent order data for dashboard display with appropriate pagination and filters.
 * @param {import('express').Request} req - Express request object
 * @param {Object} req.query - Query parameters
 * @param {number} [req.query.page=1] - Page number for pagination
 * @param {number} [req.query.limit=20] - Number of orders per page
 * @param {string} [req.query.status] - Optional filter by order status
 * @param {string} [req.query.payment_status] - Optional filter by payment status
 * @param {import('express').Response} res - Express response object
 * @param {import('express').NextFunction} next - Express next middleware function
 * @returns {Object} Success response with paginated recent orders
 * @returns {boolean} status - Success status
 * @returns {Array} data - Array of recent orders
 * @returns {number} data[].id - Order ID
 * @returns {number} data[].total_amount - Total order amount
 * @returns {string} data[].payment_status - Payment status
 * @returns {string} data[].order_status - Order status
 * @returns {string} data[].created_at - Order creation timestamp
 * @returns {Object} data[].user - User information
 * @returns {number} data[].user.id - User ID
 * @returns {string} data[].user.email - User email
 * @returns {Object} pagination - Pagination metadata
 * @returns {number} pagination.currentPage - Current page number
 * @returns {number} pagination.totalPages - Total number of pages
 * @returns {number} pagination.totalItems - Total number of orders
 * @returns {number} pagination.itemsPerPage - Items per page
 * @returns {boolean} pagination.hasNextPage - Whether next page exists
 * @returns {boolean} pagination.hasPrevPage - Whether previous page exists
 * @api {get} /api/dashboard/recent-orders Get Recent Orders
 * @private admin
 * @example
 * // Request
 * GET /api/dashboard/recent-orders?page=1&limit=10&status=pending
 *
 * // Success Response (200)
 * {
 *   "status": "success",
 *   "data": [
 *     {
 *       "id": 123,
 *       "total_amount": "99.99",
 *       "payment_status": "paid",
 *       "order_status": "processing",
 *       "created_at": "2024-09-26T10:00:00.000Z",
 *       "user": {
 *         "id": 456,
 *         "email": "user@example.com"
 *       }
 *     }
 *   ],
 *   "pagination": {
 *     "currentPage": 1,
 *     "totalPages": 5,
 *     "totalItems": 45,
 *     "itemsPerPage": 10,
 *     "hasNextPage": true,
 *     "hasPrevPage": false
 *   }
 * }
 */
const getRecentOrders = catchAsync(async (req, res, next) => {
  const { page = 1, limit = 20, status, payment_status } = req.query;
  const { limit: limitNum, offset } = paginate(page, limit);

  // Validate query parameters
  const validOrderStatuses = [
    "pending",
    "processing",
    "shipped",
    "delivered",
    "cancelled",
  ];
  const validPaymentStatuses = ["pending", "paid", "failed", "refunded"];

  // Build where clause for filters with validation
  const whereClause = {};
  if (status && validOrderStatuses.includes(status)) {
    whereClause.order_status = status;
  }
  if (payment_status && validPaymentStatuses.includes(payment_status)) {
    whereClause.payment_status = payment_status;
  }

  const { count, rows: orders } = await db.Order.findAndCountAll({
    attributes: [
      "id",
      "user_id",
      "order_date",
      "total_amount",
      "payment_status",
      "payment_method",
      "order_status",
      "created_at",
      "updated_at",
    ],
    include: [
      {
        model: db.User,
        as: "user",
        attributes: ["id", "first_name", "last_name", "email"],
      },
      {
        model: db.OrderItem,
        as: "items",
        attributes: ["id", "product_id", "quantity", "price", "sub_total"],
        include: [
          {
            model: db.Product,
            as: "product",
            attributes: ["id", "name", "slug", "thumbnail", "price"],
          },
        ],
      },
    ],
    where: whereClause,
    order: [["created_at", "DESC"]],
    limit: limitNum,
    offset,
    distinct: true,
  });

  // Format the response to include order items with product names
  const formattedOrders = orders.map((order) => {
    // Format order items to include product names
    const formattedItems = order.items.map((item) => ({
      id: item.id,
      product_id: item.product_id,
      product_name: item.product ? item.product.name : "Unknown Product",
      product_slug: item.product ? item.product.slug : "",
      product_thumbnail: item.product ? item.product.thumbnail : "",
      quantity: item.quantity,
      price: parseFloat(item.price),
      sub_total: parseFloat(item.sub_total),
    }));

    return {
      id: order.id,
      user_id: order.user_id,
      order_date: order.order_date,
      total_amount: parseFloat(order.total_amount),
      payment_status: order.payment_status,
      payment_method: order.payment_method,
      order_status: order.order_status,
      created_at: order.created_at,
      updated_at: order.updated_at,
      user: order.user,
      items: formattedItems,
    };
  });

  const response = createPaginationResponse(
    formattedOrders,
    page,
    limit,
    count
  );
  res.status(200).json({
    status: "success",
    ...response,
  });
});
/**
 * Retrieves the top selling items based on total quantity sold.
 * Aggregates sales data from order items, groups by product, and orders by total sales descending.
 * Includes complete product details for each top-selling item.
 * @param {import('express').Request} req - Express request object
 * @param {Object} req.query - Query parameters
 * @param {number} [req.query.limit=10] - Number of top selling items to return
 * @param {import('express').Response} res - Express response object
 * @param {import('express').NextFunction} next - Express next middleware function
 * @returns {Object} Success response with top selling items
 * @returns {boolean} status - Success status
 * @returns {Array} data - Array of top selling products
 * @returns {number} data[].product_id - Product ID
 * @returns {number} data[].total_quantity - Total quantity sold
 * @returns {Object} data[].product - Product details
 * @returns {number} data[].product.id - Product ID
 * @returns {string} data[].product.name - Product name
 * @returns {string} data[].product.slug - Product slug
 * @returns {number} data[].product.price - Product price
 * @returns {string} data[].product.thumbnail - Product thumbnail
 * @returns {Object} data[].product.Category - Product category
 * @returns {Object} data[].product.vendor - Product vendor
 * @api {get} /api/dashboard/top-selling-items Get Top Selling Items
 * @public
 * @example
 * // Request
 * GET /api/dashboard/top-selling-items?limit=10
 *
 * // Success Response (200)
 * {
 *   "status": "success",
 *   "data": [
 *     {
 *       "product_id": 123,
 *       "total_quantity": 150,
 *       "product": {
 *         "id": 123,
 *         "name": "Wireless Headphones",
 *         "slug": "wireless-headphones",
 *         "price": 99.99,
 *         "thumbnail": "https://example.com/thumbnail.jpg",
 *         "Category": {"name": "Electronics"},
 *         "vendor": {"id": 1, "User": {"first_name": "John", "last_name": "Doe"}}
 *       }
 *     }
 *   ]
 * }
 */
const getTopSellingItems = catchAsync(async (req, res, next) => {
  const { limit = 10 } = req.query;

  // Validate limit parameter
  const limitNum = Math.max(1, Math.min(parseInt(limit) || 10, 100)); // Between 1-100

  // First, get the top selling products by quantity
  const topSellingProducts = await db.OrderItem.findAll({
    attributes: ["product_id", [fn("SUM", col("quantity")), "total_quantity"]],
    include: [
      {
        model: db.Order,
        as: "order",
        where: { payment_status: "paid" },
        attributes: [],
      },
    ],
    where: {
      product_id: { [Op.ne]: null },
    },
    group: ["product_id"],
    order: [[fn("SUM", col("quantity")), "DESC"]],
    limit: limitNum,
    raw: true,
  });

  // Then get the complete product details for these top sellers
  const productIds = topSellingProducts.map((item) => item.product_id);

  if (productIds.length === 0) {
    return res.status(200).json({
      status: "success",
      data: [],
    });
  }

  const products = await db.Product.findAll({
    attributes: [
      "id",
      "vendor_id",
      "category_id",
      "name",
      "slug",
      "description",
      "thumbnail",
      "price",
      "discounted_price",
      "sku",
      "status",
      "impressions",
      "sold_units",
      "created_at",
      "updated_at",
    ],
    include: [
      {
        model: db.Category,
        attributes: ["id", "name", "slug"],
      },
      {
        model: db.Vendor,
        as: "vendor",
        attributes: ["id"],
        include: [
          {
            model: db.User,
            attributes: ["id", "first_name", "last_name"],
          },
        ],
      },
    ],
    where: {
      id: { [Op.in]: productIds },
      status: "active",
    },
  });

  // Combine the sales data with product details
  const topSellingItems = topSellingProducts
    .map((salesItem) => {
      const product = products.find((p) => p.id === salesItem.product_id);
      return {
        product_id: salesItem.product_id,
        total_quantity: parseInt(salesItem.total_quantity) || 0,
        product: product || null,
      };
    })
    .filter((item) => item.product !== null); // Remove products that weren't found

  // Return simplified response without pagination since this is top N items
  res.status(200).json({
    status: "success",
    data: topSellingItems,
    metadata: {
      totalItems: topSellingItems.length,
      requestedLimit: limitNum,
      actualCount: topSellingItems.length,
    },
  });
});

/**
 * Retrieves comprehensive vendor overview with detailed metrics and analytics.
 * Provides complete vendor performance data including sales, earnings, ratings, and product-level insights.
 * @param {import('express').Request} req - Express request object
 * @param {Object} req.params - Route parameters
 * @param {number} req.params.vendorId - Vendor ID to get overview for
 * @param {Object} req.query - Query parameters
 * @param {number} [req.query.page=1] - Page number for products pagination
 * @param {number} [req.query.limit=10] - Number of products per page (max 50)
 * @param {import('express').Response} res - Express response object
 * @param {import('express').NextFunction} next - Express next middleware function
 * @returns {Object} Success response with comprehensive vendor overview
 * @returns {boolean} status - Success status
 * @returns {Object} data - Vendor overview data
 * @returns {Object} data.vendor_info - Basic vendor information
 * @returns {number} data.vendor_info.id - Vendor ID
 * @returns {string} data.vendor_info.name - Vendor full name
 * @returns {string} data.vendor_info.business_name - Business/store name
 * @returns {string} data.vendor_info.email - Vendor email
 * @returns {string} data.vendor_info.status - Vendor status
 * @returns {string} data.vendor_info.date_joined - Date vendor was approved
 * @returns {Object} data.overall_metrics - Overall vendor performance metrics
 * @returns {string} data.overall_metrics.total_sales - Total sales amount
 * @returns {string} data.overall_metrics.total_earnings - Total earnings from completed sales
 * @returns {number} data.overall_metrics.total_payouts - Number of completed payouts
 * @returns {number} data.overall_metrics.product_tags_count - Number of product tags
 * @returns {number} data.overall_metrics.total_products - Total number of products
 * @returns {number} data.overall_metrics.total_views - Total product views across all products
 * @returns {string} data.overall_metrics.earnings_conversion - Earnings per view ratio
 * @returns {string} data.overall_metrics.sales_conversion - Sales per view ratio
 * @returns {Array} data.monthly_ratings - Average product ratings by month
 * @returns {string} data.monthly_ratings[].month - Month in YYYY-MM format
 * @returns {number} data.monthly_ratings[].average_rating - Average rating for the month
 * @returns {number} data.monthly_ratings[].total_reviews - Number of reviews for the month
 * @returns {Array} data.products_breakdown - Paginated per-product performance metrics
 * @returns {number} data.products_breakdown[].product_id - Product ID
 * @returns {string} data.products_breakdown[].product_name - Product name
 * @returns {number} data.products_breakdown[].units_sold - Total units sold
 * @returns {number} data.products_breakdown[].supplied_count - Number of supply records
 * @returns {number} data.products_breakdown[].stock_status - Current stock level
 * @returns {string} data.products_breakdown[].total_sales - Total sales for this product
 * @returns {number} data.products_breakdown[].views - Product view count
 * @returns {number} data.products_breakdown[].average_rating - Product average rating
 * @returns {string} data.products_breakdown[].last_updated - Last update timestamp for the product
 * @returns {Object} data.products_pagination - Pagination metadata for products breakdown
 * @returns {number} data.products_pagination.currentPage - Current page number
 * @returns {number} data.products_pagination.totalPages - Total number of pages
 * @returns {number} data.products_pagination.totalItems - Total number of products
 * @returns {number} data.products_pagination.itemsPerPage - Items per page
 * @returns {boolean} data.products_pagination.hasNextPage - Whether next page exists
 * @returns {boolean} data.products_pagination.hasPrevPage - Whether previous page exists
 * @throws {AppError} 404 - When vendor not found
 * @api {get} /api/dashboard/admin/vendor-overview/:vendorId Get Vendor Overview
 * @private admin
 * @example
 * // Request with pagination
 * GET /api/dashboard/admin/vendor-overview/1?page=1&limit=10
 * Authorization: Bearer <admin_token>
 *
 * // Success Response (200)
 * {
 *   "status": "success",
 *   "data": {
 *     "vendor_info": {
 *       "id": 1,
 *       "name": "John Doe",
 *       "business_name": "TechHub Electronics",
 *       "email": "john.doe@example.com",
 *       "status": "approved",
 *       "date_joined": "2024-09-15T10:30:00.000Z"
 *     },
 *     "overall_metrics": {
 *       "total_sales": "15450.75",
 *       "total_earnings": "15450.75",
 *       "total_payouts": 3,
 *       "product_tags_count": 15,
 *       "total_products": 8,
 *       "total_views": 1250,
 *       "earnings_conversion": "12.36",
 *       "sales_conversion": "12.36"
 *     },
 *     "monthly_ratings": [
 *       {
 *         "month": "2024-09",
 *         "average_rating": 4.7,
 *         "total_reviews": 25
 *       },
 *       {
 *         "month": "2024-10",
 *         "average_rating": 4.5,
 *         "total_reviews": 18
 *       }
 *     ],
 *     "products_breakdown": [
 *       {
 *         "product_id": 123,
 *         "product_name": "Wireless Headphones",
 *         "units_sold": 45,
 *         "supplied_count": 3,
 *         "stock_status": 25,
 *         "total_sales": "8999.99",
 *         "views": 150,
 *         "average_rating": 4.8
 *       }
 *     ],
 *     "products_pagination": {
 *       "currentPage": 1,
 *       "totalPages": 2,
 *       "totalItems": 15,
 *       "itemsPerPage": 10,
 *       "hasNextPage": true,
 *       "hasPrevPage": false
 *     }
 *   }
 * }
 */
const getVendorOverview = catchAsync(async (req, res, next) => {
  const { vendorId } = req.params;
  const { page = 1, limit = 10 } = req.query;

  // Validate vendor ID
  const vendorID = parseInt(vendorId);
  if (isNaN(vendorID) || vendorID <= 0) {
    return next(new AppError("Invalid vendor ID", 400));
  }

  // Validate and get pagination parameters for products
  const { limit: limitNum, offset } = paginate(page, limit);

  // Get vendor basic information
  const vendor = await db.Vendor.findOne({
    where: { id: vendorID },
    include: [
      {
        model: db.User,
        attributes: ["id", "first_name", "last_name", "email", "phone", "profile_image"],
      },
      {
        model: db.Store,
        as: "store",
        attributes: ["id", "business_name", "cac_number"],
      },
    ],
  });

  if (!vendor) {
    return next(new AppError("Vendor not found", 404));
  }

  // Calculate overall metrics
  const [
    totalSales,
    totalPayouts,
    productTagsCount,
    totalProducts,
    totalViews,
  ] = await Promise.all([
    // Total sales from completed orders
    db.OrderItem.sum("sub_total", {
      where: { vendor_id: vendorID },
      include: [
        {
          model: db.Order,
          as: "order",
          where: { payment_status: "paid" },
        },
      ],
    }) || 0,

    // Total completed payouts
    db.Payout.count({
      where: {
        vendor_id: vendorID,
        status: "paid",
      },
    }),

    // Product tags count
    db.VendorProductTag.count({
      where: { vendor_id: vendorID },
    }),

    // Total products count
    db.Product.count({
      where: { vendor_id: vendorID },
    }),

    // Total product views
    db.Product.sum("impressions", {
      where: { vendor_id: vendorID },
    }) || 0,
  ]);

  // Calculate conversion rates
  const earningsConversion =
    totalViews > 0 ? (totalSales / totalViews).toFixed(2) : "0.00";
  const salesConversion = earningsConversion; // Same as earnings for this context

  // Get monthly ratings for vendor's products - DEBUG: Add logging to identify ambiguous column issue
  // Monthly ratings query for vendor products

  const monthlyRatings = await db.Review.findAll({
    attributes: [
      [literal("DATE_FORMAT(`Review`.`created_at`, '%Y-%m')"), "month"],
      [fn("AVG", col("Review.rating")), "average_rating"],
      [fn("COUNT", col("Review.id")), "total_reviews"],
    ],
    include: [{
      model: db.Product,
      as: 'product',
      where: { vendor_id: vendorID },
      attributes: [],
      required: true
    }],
    group: [literal("DATE_FORMAT(`Review`.`created_at`, '%Y-%m')")],
    order: [[literal("DATE_FORMAT(Review.created_at, '%Y-%m')"), "DESC"]],
    limit: 12,
    raw: true,
  }).catch((error) => {
    console.error("[DEBUG] Error in monthly ratings query:", error.message);
    console.error("[DEBUG] Full error:", error);
    throw error;
  });


  // Format monthly ratings
  const formattedMonthlyRatings = monthlyRatings.map((rating) => ({
    month: rating.month,
    average_rating: parseFloat(rating.average_rating).toFixed(1),
    total_reviews: parseInt(rating.total_reviews),
  }));

  // Get products breakdown with pagination
  const { count: totalPaginatedProducts, rows: vendorProducts } =
    await db.Product.findAndCountAll({
      where: { vendor_id: vendorID },
      attributes: [
        "id",
        "name",
        "sold_units",
        "impressions",
        "updated_at",
        [literal("COALESCE(AVG(`reviews`.`rating`), 0)"), "average_rating"],
      ],
      include: [
        {
          model: db.Review,
          as: "reviews",
          attributes: [],
          required: false,
        },
        {
          model: db.Supply,
          attributes: ["id"],
          required: false,
        },
      ],
      group: ["Product.id"],
      subQuery: false,
      raw: false,
      limit: limitNum,
      offset: offset,
    }).catch((error) => {
      console.error(
        "[DEBUG] Error in products breakdown query:",
        error.message
      );
      throw error;
    });

  // Get stock data separately for each product
  var productIds = vendorProducts.map((p) => p.id);
  const stockData = await Promise.all(
    productIds.map(async (productId) => {
      const totalStock =
        (await db.VariantCombination.sum("stock", {
          where: { product_id: productId },
        })) || 0;
      return { product_id: productId, total_stock: totalStock };
    })
  );

  // Create stock map
  const stockMap = new Map();
  stockData.forEach((item) => {
    stockMap.set(item.product_id, item.total_stock);
  });

  // Get sales data for each product
  productIds = vendorProducts.map((p) => p.id);
  const productSales = await Promise.all(
    productIds.map(async (productId) => {
      const sales =
        (await db.OrderItem.sum("sub_total", {
          where: { product_id: productId },
          include: [
            {
              model: db.Order,
              as: "order",
              where: { payment_status: "paid" },
            },
          ],
        })) || 0;

      const supplyCount = await db.Supply.count({
        where: { product_id: productId },
      });

      return {
        product_id: productId,
        total_sales: parseFloat(sales).toFixed(2),
        supplied_count: supplyCount,
      };
    })
  );

  // Create sales and supply maps
  const salesMap = new Map();
  const supplyMap = new Map();
  productSales.forEach((item) => {
    salesMap.set(item.product_id, item.total_sales);
    supplyMap.set(item.product_id, item.supplied_count);
  });

  // Format products breakdown
  const productsBreakdown = vendorProducts.map((product) => ({
    product_id: product.id,
    product_name: product.name,
    units_sold: product.sold_units || 0,
    supplied_count: supplyMap.get(product.id) || 0,
    stock_status: stockMap.get(product.id) || 0,
    total_sales: salesMap.get(product.id) || "0.00",
    views: product.impressions || 0,
    average_rating: product.average_rating
      ? parseFloat(product.average_rating).toFixed(1)
      : 0,
    last_updated: product.updated_at,
  }));

  // Prepare response
  const response = {
    vendor_info: {
      id: vendor.id,
      name: vendor.User
        ? `${vendor.User.first_name || ""} ${
            vendor.User.last_name || ""
          }`.trim() || "Unknown Vendor"
        : "Unknown Vendor",
        profile_image: vendor.User.profile_image,
      business_name: vendor.store?.business_name || "Unknown Business",
      email: vendor.User?.email || "No Email",
      phone: vendor.User?.phone || "No Phone",
      cac_number: vendor.store?.cac_number || "No CAC Number",
      status: vendor.status,
      date_joined: vendor.approved_at,
    },
    overall_metrics: {
      total_sales: parseFloat(totalSales).toFixed(2),
      total_earnings: parseFloat(totalSales).toFixed(2), // Same as total sales for completed orders
      total_payouts: totalPayouts,
      product_tags_count: productTagsCount,
      total_products: totalProducts,
      total_views: totalViews,
      earnings_conversion: earningsConversion,
      sales_conversion: salesConversion,
    },
    monthly_ratings: formattedMonthlyRatings,
    products_breakdown: productsBreakdown,
    products_pagination: {
      currentPage: parseInt(page),
      totalPages: Math.ceil(totalProducts / limitNum),
      totalItems: totalProducts,
      itemsPerPage: parseInt(limit),
      hasNextPage: page < Math.ceil(totalProducts / limitNum),
      hasPrevPage: page > 1,
    },
  };

  res.status(200).json({
    status: "success",
    data: response,
  });
});

/**
 * Retrieves comprehensive vendor onboarding statistics with advanced filtering capabilities.
 * Provides key metrics for vendor performance and onboarding success tracking with flexible filtering options.
 * @param {import('express').Request} req - Express request object
 * @param {Object} req.query - Query parameters
 * @param {number} [req.query.page=1] - Page number for pagination
 * @param {number} [req.query.limit=20] - Number of vendors per page (max 100)
 * @param {string} [req.query.status] - Filter by vendor status (approved, pending, rejected, suspended)
 * @param {string} [req.query.search] - Search term for vendor name, business name, or email
 * @param {string} [req.query.dateFrom] - Filter vendors approved after this date (YYYY-MM-DD)
 * @param {string} [req.query.dateTo] - Filter vendors approved before this date (YYYY-MM-DD)
 * @param {number} [req.query.minEarnings] - Minimum earnings threshold
 * @param {number} [req.query.maxEarnings] - Maximum earnings threshold
 * @param {number} [req.query.minProductTags] - Minimum product tags count
 * @param {number} [req.query.maxProductTags] - Maximum product tags count
 * @param {string} [req.query.sortBy] - Sort field (approved_at, vendor_name, business_name, total_earnings, product_tags_count)
 * @param {string} [req.query.sortOrder] - Sort order (ASC, DESC) - defaults to DESC
 * @param {import('express').Response} res - Express response object
 * @param {import('express').NextFunction} next - Express next middleware function
 * @returns {Object} Success response with filtered vendor onboarding stats
 * @returns {boolean} status - Success status
 * @returns {Array} data - Array of vendor onboarding statistics
 * @returns {number} data[].vendor_id - Vendor ID
 * @returns {string} data[].vendor_name - Vendor's full name (first + last)
 * @returns {string} data[].business_name - Business/store name
 * @returns {string} data[].email - Vendor's email address
 * @returns {string} data[].phone - Vendor's phone number
 * @returns {number} data[].product_tags_count - Number of product tags associated with vendor
 * @returns {string|null} data[].join_reason - Reason for joining the platform
 * @returns {string} data[].total_earnings - Total earnings from completed sales (formatted to 2 decimal places)
 * @returns {string} data[].status - Vendor approval status
 * @returns {string} data[].date_joined - Date when vendor was approved
 * @returns {Object} pagination - Pagination metadata
 * @returns {number} pagination.currentPage - Current page number
 * @returns {number} pagination.totalPages - Total number of pages
 * @returns {number} pagination.totalItems - Total number of vendors
 * @returns {number} pagination.itemsPerPage - Items per page
 * @returns {boolean} pagination.hasNextPage - Whether next page exists
 * @returns {boolean} pagination.hasPrevPage - Whether previous page exists
 * @returns {Object} filters - Applied filters metadata
 * @returns {string} filters.appliedFilters - JSON string of applied filters
 * @returns {number} filters.totalFiltered - Total count after filtering
 * @api {get} /api/dashboard/vendor-onboarding-stats Get Vendor Onboarding Stats
 * @private admin
 * @example
 * // Basic request
 * GET /api/dashboard/vendor-onboarding-stats?page=1&limit=20
 *
 * // Filtered request
 * GET /api/dashboard/vendor-onboarding-stats?status=approved&search=tech&minEarnings=1000&sortBy=total_earnings&sortOrder=DESC
 *
 * // Date range and advanced filtering
 * GET /api/dashboard/vendor-onboarding-stats?dateFrom=2024-01-01&dateTo=2024-12-31&minProductTags=5&maxProductTags=50
 *
 * // Success Response (200)
 * {
 *   "status": "success",
 *   "data": [
 *     {
 *       "vendor_id": 1,
 *       "vendor_name": "John Doe",
 *       "business_name": "TechHub Electronics",
 *       "email": "john.doe@example.com",
 *       "phone": "+1234567890",
 *       "product_tags_count": 15,
 *       "join_reason": "Passionate about electronics and want to reach more customers",
 *       "total_earnings": "15450.75",
 *       "status": "approved",
 *       "date_joined": "2024-09-15T10:30:00.000Z"
 *     }
 *   ],
 *   "pagination": {
 *     "currentPage": 1,
 *     "totalPages": 3,
 *     "totalItems": 45,
 *     "itemsPerPage": 20,
 *     "hasNextPage": true,
 *     "hasPrevPage": false
 *   },
 *   "filters": {
 *     "appliedFilters": "{\"status\":\"approved\",\"search\":\"tech\",\"minEarnings\":1000}",
 *     "totalFiltered": 45
 *   }
 * }
 */
const getVendorOnboardingStats = catchAsync(async (req, res, next) => {
  const {
    page = 1,
    limit = 20,
    status,
    search,
    dateFrom,
    dateTo,
    minEarnings,
    maxEarnings,
    minProductTags,
    maxProductTags,
    sortBy = "approved_at",
    sortOrder = "DESC",
  } = req.query;

  const { limit: limitNum, offset } = paginate(page, limit);

  // Validate and build filter parameters
  const validStatuses = ["approved", "pending", "rejected", "suspended"];
  const validSortFields = [
    "approved_at",
    "vendor_name",
    "business_name",
    "total_earnings",
    "product_tags_count",
    "created_at",
  ];
  const validSortOrders = ["ASC", "DESC"];

  // Build where clause for vendor filters
  const vendorWhereClause = {};

  // Status filter
  if (status && validStatuses.includes(status)) {
    vendorWhereClause.status = status;
  } else if (!status) {
    // Default to approved if no status specified
    vendorWhereClause.status = "approved";
  }

  // Date range filters
  if (dateFrom) {
    const fromDate = new Date(dateFrom);
    if (!isNaN(fromDate.getTime())) {
      vendorWhereClause.approved_at = {
        ...vendorWhereClause.approved_at,
        [Op.gte]: fromDate,
      };
    }
  }

  if (dateTo) {
    const toDate = new Date(dateTo);
    if (!isNaN(toDate.getTime())) {
      vendorWhereClause.approved_at = {
        ...vendorWhereClause.approved_at,
        [Op.lt]: toDate,
      };
    }
  }

  // Validate sort parameters
  const finalSortBy = validSortFields.includes(sortBy) ? sortBy : "approved_at";
  const finalSortOrder = validSortOrders.includes(sortOrder.toUpperCase())
    ? sortOrder.toUpperCase()
    : "DESC";

  // Build search filter for User and Store
  let searchFilter = null;
  if (search) {
    const searchTerm = search.toLowerCase();
    searchFilter = {
      [Op.or]: [
        { "$User.first_name$": { [Op.like]: `%${searchTerm}%` } },
        { "$User.last_name$": { [Op.like]: `%${searchTerm}%` } },
        { "$User.email$": { [Op.like]: `%${searchTerm}%` } },
        { "$store.business_name$": { [Op.like]: `%${searchTerm}%` } },
      ],
    };
  }

  // First, get vendors with their basic info and related User/Store data
  const { count: totalCount, rows: vendors } = await db.Vendor.findAndCountAll({
    attributes: [
      "id",
      "user_id",
      "store_id",
      "join_reason",
      "status",
      "approved_at",
    ],
    include: [
      {
        model: db.User,
        attributes: ["id", "first_name", "last_name", "email", "phone"],
      },
      {
        model: db.Store,
        as: "store",
        attributes: ["id", "business_name", "cac_number"],
      },
    ],
    where: {
      ...vendorWhereClause,
      ...searchFilter,
    },
    order: [
      [
        finalSortBy === "vendor_name"
          ? literal("CONCAT(User.first_name, ' ', User.last_name)")
          : finalSortBy,
        finalSortOrder,
      ],
    ],
    limit: limitNum,
    offset,
    subQuery: false, // Disable subquery for better performance with joins
  });
  console.log("[DEBUG] getVendorOnboardingStats - Found vendors count:", totalCount);

  if (vendors.length === 0) {
    const response = createPaginationResponse([], page, limit, 0);
    return res.status(200).json({
      status: "success",
      ...response,
      filters: {
        appliedFilters: JSON.stringify({
          status: vendorWhereClause.status,
          search,
          dateFrom,
          dateTo,
          minEarnings,
          maxEarnings,
          minProductTags,
          maxProductTags,
          sortBy: finalSortBy,
          sortOrder: finalSortOrder,
        }),
        totalFiltered: 0,
      },
    });
  }

  // Get vendor IDs for batch queries
  const vendorIds = vendors.map((vendor) => vendor.id);

  // Calculate product tags count for each vendor
  const productTagsCounts = await Promise.all(
    vendorIds.map(async (vendorId) => {
      const count = await db.VendorProductTag.count({
        where: { vendor_id: vendorId },
      });
      return { vendor_id: vendorId, product_tags_count: count };
    })
  );

  // Calculate total earnings for each vendor from completed sales
  const earningsData = await Promise.all(
    vendorIds.map(async (vendorId) => {
      const totalEarnings =
        (await db.OrderItem.sum("sub_total", {
          where: { vendor_id: vendorId },
          include: [
            {
              model: db.Order,
              as: "order",
              where: { payment_status: "paid" },
            },
          ],
        })) || 0;

      return {
        vendor_id: vendorId,
        total_earnings: parseFloat(totalEarnings),
      };
    })
  );

  // Create maps for efficient lookups
  const productTagsMap = new Map();
  productTagsCounts.forEach((item) => {
    productTagsMap.set(item.vendor_id, item.product_tags_count);
  });

  const earningsMap = new Map();
  earningsData.forEach((item) => {
    earningsMap.set(item.vendor_id, item.total_earnings.toFixed(2));
  });

  // Combine all data
  let vendorStats = vendors.map((vendor) => ({
    vendor_id: vendor.id,
    vendor_name: vendor.User
      ? `${vendor.User.first_name || ""} ${
          vendor.User.last_name || ""
        }`.trim() || "Unknown Vendor"
      : "Unknown Vendor",
    business_name: vendor.store?.business_name || "Unknown Business",
    email: vendor.User?.email || "No Email",
    phone: vendor.User?.phone || "No Phone",
    product_tags_count: productTagsMap.get(vendor.id) || 0,
    join_reason: vendor.join_reason || null,
    total_earnings: earningsMap.get(vendor.id) || "0.00",
    status: vendor.status,
    date_joined: vendor.approved_at,
  }));

  // Apply client-side filters for earnings and product tags counts
  if (minEarnings !== undefined) {
    const minEarn = parseFloat(minEarnings) || 0;
    vendorStats = vendorStats.filter(
      (vendor) => parseFloat(vendor.total_earnings) >= minEarn
    );
  }

  if (maxEarnings !== undefined) {
    const maxEarn = parseFloat(maxEarnings) || Number.MAX_SAFE_INTEGER;
    vendorStats = vendorStats.filter(
      (vendor) => parseFloat(vendor.total_earnings) <= maxEarn
    );
  }

  if (minProductTags !== undefined) {
    const minTags = parseInt(minProductTags) || 0;
    vendorStats = vendorStats.filter(
      (vendor) => vendor.product_tags_count >= minTags
    );
  }

  if (maxProductTags !== undefined) {
    const maxTags = parseInt(maxProductTags) || Number.MAX_SAFE_INTEGER;
    vendorStats = vendorStats.filter(
      (vendor) => vendor.product_tags_count <= maxTags
    );
  }

  // Calculate filtered count for pagination metadata
  const filteredCount = vendorStats.length;

  // If we have client-side filters applied, we need to recalculate total count
  let finalCount = totalCount;
  if (
    minEarnings !== undefined ||
    maxEarnings !== undefined ||
    minProductTags !== undefined ||
    maxProductTags !== undefined
  ) {
    // Get count with database filters only (not client-side filters)
    const { count: dbFilteredCount } = await db.Vendor.findAndCountAll({
      attributes: ["id"],
      include: [
        {
          model: db.User,
          attributes: ["id"],
        },
        {
          model: db.Store,
          as: "store",
          attributes: ["id"],
        },
      ],
      where: {
        ...vendorWhereClause,
        ...searchFilter,
      },
      subQuery: false,
    });
    finalCount = dbFilteredCount;
  }

  const response = createPaginationResponse(
    vendorStats,
    page,
    limit,
    finalCount
  );
  res.status(200).json({
    status: "success",
    ...response,
    filters: {
      appliedFilters: JSON.stringify({
        status: vendorWhereClause.status,
        search,
        dateFrom,
        dateTo,
        minEarnings: minEarnings ? parseFloat(minEarnings) : undefined,
        maxEarnings: maxEarnings ? parseFloat(maxEarnings) : undefined,
        minProductTags: minProductTags ? parseInt(minProductTags) : undefined,
        maxProductTags: maxProductTags ? parseInt(maxProductTags) : undefined,
        sortBy: finalSortBy,
        sortOrder: finalSortOrder,
      }),
      totalFiltered: filteredCount,
    },
  });
});

/**
 * Retrieves comprehensive product overview information for a specific product.
 * Includes product details, images, category, inventory, reviews, and availability status.
 * @param {import('express').Request} req - Express request object
 * @param {Object} req.params - Route parameters
 * @param {number} req.params.id - Product ID
 * @param {Object} req.query - Query parameters
 * @param {boolean} [req.query.includeReviews=true] - Whether to include reviews in response
 * @param {import('express').Response} res - Express response object
 * @param {import('express').NextFunction} next - Express next middleware function
 * @returns {Object} Success response with comprehensive product overview
 * @returns {boolean} status - Success status
 * @returns {Object} data - Product overview data
 * @returns {number} data.id - Product ID
 * @returns {string} data.name - Product name
 * @returns {string} data.slug - Product slug
 * @returns {string} data.description - Product description
 * @returns {number} data.price - Product price
 * @returns {number|null} data.discounted_price - Discounted price (if applicable)
 * @returns {string} data.sku - Product SKU
 * @returns {string} data.thumbnail - Product thumbnail URL
 * @returns {Object} data.category - Product category information
 * @returns {string} data.category.name - Category name
 * @returns {string} data.category.slug - Category slug
 * @returns {Array} data.images - Array of product images
 * @returns {string} data.images[].image_url - Image URL
 * @returns {boolean} data.images[].is_featured - Whether image is featured
 * @returns {number} data.stock_status - Current stock level
 * @returns {string} data.availability_status - Availability status (available/unavailable/low_stock)
 * @returns {number} data.views - Number of product views
 * @returns {number} data.items_sold - Number of items sold
 * @returns {Array} data.reviews - Array of product reviews (if includeReviews=true)
 * @returns {number} data.reviews[].rating - Review rating (1-5)
 * @returns {string} data.reviews[].comment - Review comment
 * @returns {Object} data.reviews[].user - Review user information
 * @returns {number} data.average_rating - Average product rating
 * @returns {number} data.total_reviews - Total number of reviews
 * @throws {AppError} 404 - When product not found
 * @api {get} /api/dashboard/product/:id Get Product Overview
 * @public
 * @example
 * // Request
 * GET /api/dashboard/product/123?includeReviews=true
 *
 * // Success Response (200)
 * {
 *   "status": "success",
 *   "data": {
 *     "id": 123,
 *     "name": "Wireless Headphones",
 *     "slug": "wireless-headphones",
 *     "description": "High-quality wireless headphones with noise cancellation",
 *     "price": 199.99,
 *     "discounted_price": 179.99,
 *     "sku": "WH-001",
 *     "thumbnail": "https://example.com/thumbnail.jpg",
 *     "category": {
 *       "name": "Electronics",
 *       "slug": "electronics"
 *     },
 *     "images": [
 *       {
 *         "image_url": "https://example.com/image1.jpg",
 *         "is_featured": true
 *       },
 *       {
 *         "image_url": "https://example.com/image2.jpg",
 *         "is_featured": false
 *       }
 *     ],
 *     "stock_status": 50,
 *     "availability_status": "available",
 *     "views": 1250,
 *     "items_sold": 89,
 *     "reviews": [
 *       {
 *         "rating": 5,
 *         "comment": "Excellent sound quality!",
 *         "user": {
 *           "first_name": "John",
 *           "last_name": "Doe"
 *         }
 *       }
 *     ],
 *     "average_rating": 4.7,
 *     "total_reviews": 25
 *   }
 * }
 */
const getProductOverview = catchAsync(async (req, res, next) => {
<<<<<<< HEAD
  // console.log("=== PRODUCT OVERVIEW DEBUG ===");
  // console.log("Request method:", req.method);
=======
  console.log("=== PRODUCT OVERVIEW DEBUG ===");
  console.log("Request method:", req.method);
>>>>>>> e386520c
  console.log("Request originalUrl:", req.originalUrl);
  console.log("Request params:", req.params);
  console.log("Request query:", req.query);
  console.log("Request body:", req.body);
  console.log("Request files:", req.files ? Object.keys(req.files) : "No files");
  console.log("Request uploadedFiles:", req.uploadedFiles ? req.uploadedFiles.length : "No uploaded files");
  console.log("================================");
  
  const { id } = req.params;
  const { includeReviews = true } = req.query;

  // Validate product ID
  const productId = parseInt(id);
  if (isNaN(productId) || productId <= 0) {
    return next(new AppError("Invalid product ID", 400));
  }

  // Build include array based on query parameters
  const includeArray = [
    {
      model: db.Category,
      attributes: ["id", "name", "slug"],
    },
    {
      model: db.ProductImage,
      as: "images",
      attributes: ["id", "image_url", "is_featured"],
      order: [
        ["is_featured", "DESC"], // Featured images first
        ["id", "ASC"],
      ],
    },
    {
      model: db.VariantCombination,
      as: "combinations",
      attributes: ["id", "stock"],
      required: false, // Left join to handle products without variants
    },
    {
      model: db.Vendor,
      as: "vendor",
      attributes: ["id"],
      include: [
        {
          model: db.User,
          attributes: ["id", "first_name", "last_name"],
        },
      ],
      required: false,
    },
  ];

  // Include reviews if requested
  if (includeReviews === "true" || includeReviews === true) {
    includeArray.push({
      model: db.Review,
      as: "reviews",
      attributes: ["id", "rating", "comment", "created_at"],
      include: [
        {
          model: db.User,
          attributes: ["id", "first_name", "last_name"],
        },
      ],
      order: [["created_at", "DESC"]],
      required: false,
    });
  }

  // Fetch product with all associations
  const product = await db.Product.findOne({
    attributes: [
      "id",
      "vendor_id",
      "category_id",
      "name",
      "slug",
      "description",
      "thumbnail",
      "price",
      "discounted_price",
      "sku",
      "status",
      "impressions",
      "sold_units",
      "created_at",
      "updated_at",
    ],
    include: includeArray,
    where: { id: productId },
  });

  // Handle product not found
  if (!product) {
    return next(new AppError("Product not found", 404));
  }

  // Calculate availability status based on product status and stock
  let availabilityStatus = "unavailable";
  if (product.status === "active") {
    // Get total stock from variant combinations
    const totalStock = product.combinations
      ? product.combinations.reduce((sum, combo) => sum + (combo.stock || 0), 0)
      : 0;

    if (totalStock > 0) {
      availabilityStatus = totalStock > 10 ? "available" : "low_stock";
    } else {
      availabilityStatus = "out_of_stock";
    }
  }

  // Format response data
  const productOverview = {
    id: product.id,
    name: product.name,
    slug: product.slug,
    description: product.description,
    price: parseFloat(product.price),
    discounted_price: product.discounted_price
      ? parseFloat(product.discounted_price)
      : null,
    sku: product.sku,
    thumbnail: product.thumbnail,
    category: product.Category
      ? {
          id: product.Category.id,
          name: product.Category.name,
          slug: product.Category.slug,
        }
      : null,
    images: product.images || [],
    stock_status: product.combinations
      ? product.combinations.reduce((sum, combo) => sum + (combo.stock || 0), 0)
      : 0,
    availability_status: availabilityStatus,
    views: product.impressions || 0,
    items_sold: product.sold_units || 0,
    vendor: product.vendor
      ? {
          id: product.vendor.id,
          name: product.vendor.User
            ? `${product.vendor.User.first_name || ""} ${
                product.vendor.User.last_name || ""
              }`.trim() || "Unknown Vendor"
            : "Unknown Vendor",
        }
      : null,
    reviews: product.reviews || [],
    average_rating: product.average_rating || 0,
    total_reviews: product.total_reviews || 0,
  };

  res.status(200).json({
    status: "success",
    data: productOverview,
  });
});

/**
 * Retrieves paginated list of products added by administrators with comprehensive filtering.
 * Provides detailed product information including images, variants, inventory, and category data.
 * Supports filtering by category, vendor, and status (supply state) for admin product management.
 * @param {import('express').Request} req - Express request object
 * @param {Object} req.query - Query parameters
 * @param {number} [req.query.page=1] - Page number for pagination
 * @param {number} [req.query.limit=20] - Number of products per page
 * @param {string|number} [req.query.category] - Filter by category ID or slug
 * @param {string|number} [req.query.vendor] - Filter by vendor ID
 * @param {string} [req.query.status] - Filter by supply status (in_stock, low_stock, out_of_stock, discontinued)
 * @param {import('express').Response} res - Express response object
 * @param {import('express').NextFunction} next - Express next middleware function
 * @returns {Object} Success response with paginated products
 * @returns {boolean} status - Success status
 * @returns {Array} data - Array of products with complete details
 * @returns {number} data[].id - Product ID
 * @returns {string} data[].name - Product name
 * @returns {string} data[].slug - Product slug
 * @returns {number} data[].price - Product price
 * @returns {number} data[].discounted_price - Discounted price (if applicable)
 * @returns {string} data[].sku - Product SKU
 * @returns {string} data[].thumbnail - Product thumbnail URL
 * @returns {string} data[].status - Product status (active/inactive)
 * @returns {Object} data[].Category - Product category information
 * @returns {string} data[].Category.name - Category name
 * @returns {string} data[].Category.slug - Category slug
 * @returns {Object} data[].vendor - Product vendor information
 * @returns {number} data[].vendor.id - Vendor ID
 * @returns {string} data[].vendor.name - Vendor name
 * @returns {string} data[].vendor.business_name - Vendor business name
 * @returns {Array} data[].images - Product images
 * @returns {string} data[].images[].image_url - Image URL
 * @returns {boolean} data[].images[].is_featured - Whether image is featured
 * @returns {number} data[].stock_quantity - Current stock quantity
 * @returns {string} data[].stock_status - Stock status (in_stock, low_stock, out_of_stock)
 * @returns {Array} data[].variants - Product variants with colors and sizes
 * @returns {Object} data[].variants[0] - Variant group
 * @returns {string} data[].variants[0].name - Variant type name (e.g., "Color", "Size")
 * @returns {Array} data[].variants[0].values - Array of variant values
 * @returns {string} data[].variants[0].values[].value - Variant value (e.g., "Red", "XL")
 * @returns {number} data[].variants[0].values[].price_modifier - Price modifier for this variant
 * @returns {Object} pagination - Pagination metadata
 * @returns {number} pagination.currentPage - Current page number
 * @returns {number} pagination.totalPages - Total number of pages
 * @returns {number} pagination.totalItems - Total number of products
 * @returns {number} pagination.itemsPerPage - Items per page
 * @returns {boolean} pagination.hasNextPage - Whether next page exists
 * @returns {boolean} pagination.hasPrevPage - Whether previous page exists
 * @api {get} /api/dashboard/admin/products Get Admin Products
 * @private admin
 * @example
 * // Request
 * GET /api/dashboard/admin/products?page=1&limit=20&category=electronics&vendor=1&status=in_stock
 * Authorization: Bearer <admin_token>
 *
 * // Success Response (200)
 * {
 *   "status": "success",
 *   "data": [
 *     {
 *       "id": 123,
 *       "name": "Wireless Headphones",
 *       "slug": "wireless-headphones",
 *       "price": 99.99,
 *       "discounted_price": 89.99,
 *       "sku": "WH-001",
 *       "thumbnail": "https://example.com/thumbnail.jpg",
 *       "status": "active",
 *       "Category": {
 *         "name": "Electronics",
 *         "slug": "electronics"
 *       },
 *       "vendor": {
 *         "id": 1,
 *         "name": "John Doe",
 *         "business_name": "TechHub Electronics"
 *       },
 *       "images": [
 *         {
 *           "image_url": "https://example.com/image1.jpg",
 *           "is_featured": true
 *         },
 *         {
 *           "image_url": "https://example.com/image2.jpg",
 *           "is_featured": false
 *         }
 *       ],
 *       "stock_quantity": 50,
 *       "stock_status": "in_stock",
 *       "variants": [
 *         {
 *           "name": "Color",
 *           "values": [
 *             {
 *               "value": "Black",
 *               "price_modifier": 0
 *             },
 *             {
 *               "value": "White",
 *               "price_modifier": 5
 *             }
 *           ]
 *         },
 *         {
 *           "name": "Size",
 *           "values": [
 *             {
 *               "value": "Medium",
 *               "price_modifier": 0
 *             },
 *             {
 *               "value": "Large",
 *               "price_modifier": 10
 *             }
 *           ]
 *         }
 *       ]
 *     }
 *   ],
 *   "pagination": {
 *     "currentPage": 1,
 *     "totalPages": 3,
 *     "totalItems": 45,
 *     "itemsPerPage": 20,
 *     "hasNextPage": true,
 *     "hasPrevPage": false
 *   }
 * }
 */
const getAdminProducts = catchAsync(async (req, res, next) => {
  const { page = 1, limit = 20, category, vendor, status } = req.query;
  const { limit: limitNum, offset } = paginate(page, limit);

  // Build optimized where clause for product filters
  const whereClause = {};

  // Enhanced Category filter - support ID, slug, or name search
  let categoryFilter = null;
  if (category) {
    if (/^\d+$/.test(category)) {
      // Numeric ID filter
      whereClause.category_id = parseInt(category);
    } else {
      // Name/slug search - use case-insensitive partial match (MariaDB compatible)
      const searchTerm = category.toLowerCase();
      categoryFilter = {
        [Op.or]: [
          { name: { [Op.like]: `%${searchTerm}%` } },
          { slug: { [Op.like]: `%${searchTerm}%` } },
        ],
      };
    }
  }

  // Enhanced Vendor filter - support ID or business name search
  let vendorFilter = null;
  if (vendor) {
    if (/^\d+$/.test(vendor)) {
      // Numeric ID filter
      whereClause.vendor_id = parseInt(vendor);
    } else {
      // Name search - will be handled via subquery (MariaDB compatible)
      const vendorSearchTerm = vendor.toLowerCase();
      vendorFilter = {
        [Op.like]: `%${vendorSearchTerm}%`,
      };
    }
  }

  // Build optimized include array
  const includeArray = [
    {
      model: db.Category,
      attributes: ["id", "name", "slug"],
      where: categoryFilter,
      required: !!categoryFilter, // Only require if filtering
    },
    {
      model: db.Vendor,
      as: "vendor",
      attributes: ["id", "status"],
      include: [
        {
          model: db.User,
          attributes: ["id", "first_name", "last_name"],
        },
        {
          model: db.Store,
          as: "store",
          attributes: ["id", "business_name"],
          where: vendorFilter,
          required: !!vendorFilter,
        },
      ],
      required: !!vendor, // Only require if vendor filter is provided
    },
    {
      model: db.ProductImage,
      as: "images",
      attributes: ["id", "image_url", "is_featured"],
      required: false,
      separate: true, // Use separate query for images to improve performance
      order: [
        ["is_featured", "DESC"],
        ["id", "ASC"],
      ],
    },
    {
      model: db.Inventory,
      attributes: ["id", "stock"],
      required: false,
    },
    {
      model: db.ProductVariant,
      as: "variants",
      attributes: ["id", "name", "value", "additional_price"],
      include: [
        {
          model: db.VariantType,
          as: "variantType",
          attributes: ["id", "name"],
        },
        {
          model: db.VariantCombination,
          as: "combinations",
          attributes: ["id", "combination_name", "stock", "price_modifier"],
          required: false,
        },
      ],
      required: false,
      separate: true, // Use separate query for variants
    },
  ];

  // Execute optimized main query without status filter (we'll add it via subquery)
  const { count, rows: products } = await db.Product.findAndCountAll({
    attributes: [
      "id",
      "vendor_id",
      "category_id",
      "name",
      "slug",
      "description",
      "thumbnail",
      "price",
      "discounted_price",
      "sku",
      "status",
      "impressions",
      "sold_units",
      "created_at",
      "updated_at",
    ],
    include: includeArray,
    where: whereClause,
    order: [["created_at", "DESC"]],
    limit: limitNum,
    offset,
    distinct: true,
    subQuery: false, // Disable subquery to improve performance
  });

  // Optimized processing with minimal JavaScript work
  const processedProducts = products.map((product) => {
    // Calculate stock status efficiently
    const stockQuantity = product.Inventory?.stock || 0;
    let stockStatus = "out_of_stock";
    if (stockQuantity > 0) {
      stockStatus = stockQuantity > 10 ? "in_stock" : "low_stock";
    }

    // Process variants efficiently using reduce
    const variantsMap = new Map();
    if (product.variants && product.variants.length > 0) {
      product.variants.reduce((map, variant) => {
        const variantTypeName =
          variant.variantType?.name || variant.name || "Unknown";

        if (!map.has(variantTypeName)) {
          map.set(variantTypeName, {
            name: variantTypeName,
            values: [],
          });
        }

        const variantGroup = map.get(variantTypeName);

        // Optimized variant value extraction
        let variantValue = "Default";
        if (variant.value) {
          variantValue = variant.value;
        } else if (variant.combinations && variant.combinations.length > 0) {
          variantValue = variant.combinations[0]?.combination_name || "Default";
        }

        variantGroup.values.push({
          value: variantValue,
          price_modifier: parseFloat(variant.additional_price) || 0,
        });

        return map;
      }, variantsMap);
    }

    // Format vendor info efficiently
    const vendor = product.vendor;
    const vendorInfo = vendor
      ? {
          id: vendor.id,
          name: vendor.User
            ? `${vendor.User.first_name || ""} ${
                vendor.User.last_name || ""
              }`.trim() || "Unknown Vendor"
            : "Unknown Vendor",
          business_name: vendor.store?.business_name || "Unknown Business",
        }
      : null;

    return {
      id: product.id,
      name: product.name,
      slug: product.slug,
      price: parseFloat(product.price),
      discounted_price: product.discounted_price
        ? parseFloat(product.discounted_price)
        : null,
      sku: product.sku,
      thumbnail: product.thumbnail,
      status: product.status,
      Category: product.Category,
      vendor: vendorInfo,
      images: product.images || [],
      stock_quantity: stockQuantity,
      stock_status: stockStatus,
      variants: Array.from(variantsMap.values()),
      created_at: product.created_at,
      updated_at: product.updated_at,
    };
  });

  // Apply status filter using database-level filtering when possible
  let finalProducts = processedProducts;
  let finalCount = count;

  if (status) {
    const validStatuses = [
      "in_stock",
      "low_stock",
      "out_of_stock",
      "discontinued",
    ];
    if (validStatuses.includes(status)) {
      // For in_stock/low_stock/out_of_stock, we can filter efficiently
      if (["in_stock", "low_stock", "out_of_stock"].includes(status)) {
        finalProducts = processedProducts.filter((product) => {
          if (status === "in_stock") return product.stock_status === "in_stock";
          if (status === "low_stock")
            return product.stock_status === "low_stock";
          if (status === "out_of_stock")
            return product.stock_status === "out_of_stock";
          return true;
        });
        finalCount = finalProducts.length;
      } else {
        // For "discontinued", we'd need to check product status in database
        finalProducts = processedProducts.filter(
          (product) => product.status === "discontinued"
        );
        finalCount = finalProducts.length;
      }
    }
  }

  // Create pagination response with accurate count
  const response = createPaginationResponse(
    finalProducts,
    page,
    limit,
    finalCount
  );
  res.status(200).json({
    status: "success",
    ...response,
  });
});

module.exports = {
  // customers 
  getNewArrivals,
  getTrendingNow,
  getLatestJournal,
  // vendors
  getVendorDashboard,
  getVendorProducts,
  getVendorEarnings,
  getVendorEarningsBreakdown,
  // admin
  getAdminDashboard,
  getTopSellingVendors,
  getAdminSalesStats,
  getAdminTopCategories,
  getRecentOrders,
  getTopSellingItems,
  getProductOverview,
  getVendorOnboardingStats,
  getVendorOverview,
  getAdminProducts,
};<|MERGE_RESOLUTION|>--- conflicted
+++ resolved
@@ -236,6 +236,13 @@
   const sevenDaysAgo = new Date();
   sevenDaysAgo.setDate(sevenDaysAgo.getDate() - 7);
   
+  const { limit = 10, page = 1 } = req.query;
+  const limitNum = Math.max(1, Math.min(parseInt(limit) || 10, 50));
+  
+  // Get products sorted by recent sales momentum (last 7 days)
+  const sevenDaysAgo = new Date();
+  sevenDaysAgo.setDate(sevenDaysAgo.getDate() - 7);
+  
   const products = await db.Product.findAll({
     attributes: [
       "id",
@@ -253,6 +260,18 @@
       "sold_units",
       "created_at",
       "updated_at",
+      // Subquery for recent sales count
+      [
+        literal(`(
+          SELECT COUNT(DISTINCT oi.order_id)
+          FROM order_items oi
+          INNER JOIN orders o ON oi.order_id = o.id
+          WHERE oi.product_id = Product.id
+            AND o.payment_status = 'paid'
+            AND oi.created_at >= DATE_SUB(NOW(), INTERVAL 7 DAY)
+        )`),
+        "recent_sales"
+      ],
       // Subquery for recent sales count
       [
         literal(`(
@@ -286,6 +305,11 @@
     where: {
       status: "active",
     },
+    order: [
+      [literal("recent_sales"), "DESC"],
+      ["impressions", "DESC"], // Tiebreaker
+    ],
+    limit: limitNum,
     order: [
       [literal("recent_sales"), "DESC"],
       ["impressions", "DESC"], // Tiebreaker
@@ -419,10 +443,12 @@
   const vendor = await db.Vendor.findOne({
     where: {
       user_id: req.user.id
+      user_id: req.user.id
     },
   });
 
   if (!vendor) {
+    return next(new AppError("Vendor not found", 404));
     return next(new AppError("Vendor not found", 404));
   }
 
@@ -563,10 +589,12 @@
   const vendor = await db.Vendor.findOne({
     where: {
       user_id: req.user.id
+      user_id: req.user.id
     },
   });
 
   if (!vendor) {
+    return next(new AppError("Vendor not found", 404));
     return next(new AppError("Vendor not found", 404));
   }
 
@@ -602,6 +630,7 @@
     order: [["created_at", "DESC"]],
     limit: limitNum,
     offset,
+    subQuery: false, // Explicitly disable subQuery to ensure INNER JOIN behavior
     subQuery: false, // Explicitly disable subQuery to ensure INNER JOIN behavior
   });
   const response = createPaginationResponse(products, page, limit, count);
@@ -650,10 +679,12 @@
   const vendor = await db.Vendor.findOne({
     where: {
       user_id: req.user.id
+      user_id: req.user.id
     },
   });
 
   if (!vendor) {
+    return next(new AppError("Vendor not found", 404));
     return next(new AppError("Vendor not found", 404));
   }
 
@@ -809,10 +840,12 @@
   const vendor = await db.Vendor.findOne({
     where: {
       user_id: req.user.id
+      user_id: req.user.id
     },
   });
 
   if (!vendor) {
+    return next(new AppError("Vendor not found", 404));
     return next(new AppError("Vendor not found", 404));
   }
 
@@ -835,11 +868,13 @@
           "order_status",
         ],
         required: true, // IMPORTANT: Ensure Order data is always present
+        required: true, // IMPORTANT: Ensure Order data is always present
       },
       {
         model: db.Product,
         as: "product",
         attributes: ["id", "name", "price", "thumbnail"],
+        required: true, // IMPORTANT: Ensure Product data is always present
         required: true, // IMPORTANT: Ensure Product data is always present
       },
     ],
@@ -876,12 +911,36 @@
     .map((p) => (p.payout_date ? new Date(p.payout_date) : null))
     .filter(Boolean) // Remove nulls
     .sort((a, b) => a.getTime() - b.getTime()); // Ensure chronological order
+  // Filter out any records that somehow got through without valid Order or Product
+  const validEarnings = earnings.filter(earning => {
+    return earning.order && earning.product && earning.order.id && earning.product.id;
+  });
+
+  // Get payout dates for all earnings, sorted by payout_date ascending
+  const payoutRecords = await db.Payout.findAll({
+    where: { vendor_id: vendorId, status: "paid" }, // Only consider paid payouts
+    attributes: ["payout_date"], // Only need the date for comparison
+    order: [["payout_date", "ASC"]], // Sort ascending for efficient lookup
+  });
+
+  // Extract unique sorted payout dates
+  const sortedPayoutDates = payoutRecords
+    .map((p) => (p.payout_date ? new Date(p.payout_date) : null))
+    .filter(Boolean) // Remove nulls
+    .sort((a, b) => a.getTime() - b.getTime()); // Ensure chronological order
 
   // Map earnings with payout information efficiently
   const earningsWithPayouts = validEarnings.map((earning) => {
     const earningCreatedAt = new Date(earning.created_at);
+  const earningsWithPayouts = validEarnings.map((earning) => {
+    const earningCreatedAt = new Date(earning.created_at);
     let payoutDate = null;
 
+    // Find the first payout date that is on or after the earning's creation date
+    // This implies the earning would be covered by this payout
+    for (const pDate of sortedPayoutDates) {
+      if (earningCreatedAt <= pDate) {
+        payoutDate = pDate.toISOString(); // Use ISO string for consistency
     // Find the first payout date that is on or after the earning's creation date
     // This implies the earning would be covered by this payout
     for (const pDate of sortedPayoutDates) {
@@ -895,25 +954,31 @@
       date: earning.created_at,
       product: earning.product.name, // Safe to access now after filtering
       orderId: earning.order.id,     // Safe to access now after filtering
+      product: earning.product.name, // Safe to access now after filtering
+      orderId: earning.order.id,     // Safe to access now after filtering
       earnings: parseFloat(earning.sub_total || 0).toFixed(2),
       units: earning.quantity || 0,
       payoutDate,
     };
   });
 
+  // Use the filtered count for pagination
   // Use the filtered count for pagination
   const response = createPaginationResponse(
     earningsWithPayouts,
     page,
     limit,
     count // Still use original count for total records that match the query
+    count // Still use original count for total records that match the query
   );
+  
   
   res.status(200).json({
     status: "success",
     ...response,
   });
 });
+
 
 
 /**
@@ -1234,6 +1299,9 @@
   const { year, month } = req.query;
   
   // Validate and set year (default to current year)
+  const { year, month } = req.query;
+  
+  // Validate and set year (default to current year)
   const currentYear = new Date().getFullYear();
   const targetYear = year ? parseInt(year) : currentYear;
   
@@ -1266,6 +1334,37 @@
 
   // FIXED: Use "delivered" instead of "completed" as it's the valid status
   // You can also use ['delivered', 'shipped'] if you want to include both
+  const targetYear = year ? parseInt(year) : currentYear;
+  
+  // Validate year range (between 2000 and current year + 1)
+  if (isNaN(targetYear) || targetYear < 2000 || targetYear > currentYear + 1) {
+    return next(new AppError("Invalid year. Please provide a year between 2000 and current year.", 400));
+  }
+  
+  // Validate month if provided (1-12)
+  let targetMonth = null;
+  if (month) {
+    targetMonth = parseInt(month);
+    if (isNaN(targetMonth) || targetMonth < 1 || targetMonth > 12) {
+      return next(new AppError("Invalid month. Please provide a month between 1 and 12.", 400));
+    }
+  }
+
+  // Build date range based on filters
+  let dateStart, dateEnd;
+  
+  if (targetMonth) {
+    // Filter for specific month in the year
+    dateStart = new Date(targetYear, targetMonth - 1, 1);
+    dateEnd = new Date(targetYear, targetMonth, 1);
+  } else {
+    // Filter for entire year
+    dateStart = new Date(targetYear, 0, 1);
+    dateEnd = new Date(targetYear + 1, 0, 1);
+  }
+
+  // FIXED: Use "delivered" instead of "completed" as it's the valid status
+  // You can also use ['delivered', 'shipped'] if you want to include both
   const orderStats = await db.Order.findAll({
     attributes: [
       [fn("MONTH", col("created_at")), "month"],
@@ -1276,7 +1375,10 @@
     where: {
       payment_status: "paid",
       order_status: ["delivered", "shipped"], // FIXED: Use valid statuses
+      order_status: ["delivered", "shipped"], // FIXED: Use valid statuses
       created_at: {
+        [Op.gte]: dateStart,
+        [Op.lt]: dateEnd,
         [Op.gte]: dateStart,
         [Op.lt]: dateEnd,
       },
@@ -1294,6 +1396,8 @@
     orderStats.map(async (stat) => {
       const monthStart = new Date(stat.year, stat.month - 1, 1);
       const monthEnd = new Date(stat.year, stat.month, 1);
+      const monthStart = new Date(stat.year, stat.month - 1, 1);
+      const monthEnd = new Date(stat.year, stat.month, 1);
 
       const productsSold =
         (await db.OrderItem.sum("quantity", {
@@ -1303,6 +1407,7 @@
               as: "order",
               where: {
                 payment_status: "paid",
+                order_status: ["delivered", "shipped"], // FIXED: Use valid statuses
                 order_status: ["delivered", "shipped"], // FIXED: Use valid statuses
                 created_at: {
                   [Op.gte]: monthStart,
@@ -1327,6 +1432,14 @@
   res.status(200).json({
     status: "success",
     data: salesStatsWithProducts,
+    filters: {
+      year: targetYear,
+      month: targetMonth,
+      dateRange: {
+        start: dateStart.toISOString(),
+        end: dateEnd.toISOString(),
+      }
+    }
     filters: {
       year: targetYear,
       month: targetMonth,
@@ -1391,6 +1504,9 @@
   // FIXED: Removed overly restrictive monthly date filter
   // Now returns top categories based on all-time sales data
   // This provides more meaningful insights for admin dashboard
+  // FIXED: Removed overly restrictive monthly date filter
+  // Now returns top categories based on all-time sales data
+  // This provides more meaningful insights for admin dashboard
 
   const topCategories = await db.Category.findAll({
     attributes: [
@@ -1401,7 +1517,18 @@
       "image",
       [fn("COUNT", fn("DISTINCT", col("Products.id"))), "product_count"],
       [fn("COALESCE", fn("SUM", col("Products.sold_units")), 0), "total_sold"],
+      [fn("COUNT", fn("DISTINCT", col("Products.id"))), "product_count"],
+      [fn("COALESCE", fn("SUM", col("Products.sold_units")), 0), "total_sold"],
       [
+        fn(
+          "COALESCE",
+          fn(
+            "SUM",
+            literal(
+              "COALESCE(Products.price, 0) * COALESCE(Products.sold_units, 0)"
+            )
+          ),
+          0
         fn(
           "COALESCE",
           fn(
@@ -1424,6 +1551,9 @@
           status: "active", // Only count active products
         },
         required: false, // LEFT JOIN - include categories even without products
+          status: "active", // Only count active products
+        },
+        required: false, // LEFT JOIN - include categories even without products
       },
     ],
     group: [
@@ -1435,8 +1565,11 @@
     ],
     having: literal("COALESCE(SUM(Products.sold_units), 0) > 0"), // Only categories with sales
     order: [[literal("total_sold"), "DESC"]], // Order by total sold units descending
+    having: literal("COALESCE(SUM(Products.sold_units), 0) > 0"), // Only categories with sales
+    order: [[literal("total_sold"), "DESC"]], // Order by total sold units descending
     limit: 10,
     subQuery: false,
+    raw: true, // CRITICAL: Returns plain objects for GROUP BY queries
     raw: true, // CRITICAL: Returns plain objects for GROUP BY queries
   });
 
@@ -1451,10 +1584,25 @@
     total_sold: parseInt(category.total_sold) || 0,
     total_revenue: parseFloat(category.total_revenue) || 0,
   }));
+  // Format the response data with proper type conversion
+  const validatedCategories = topCategories.map((category) => ({
+    id: category.id,
+    name: category.name || "Unknown Category",
+    slug: category.slug || "",
+    description: category.description || "",
+    image: category.image || "",
+    product_count: parseInt(category.product_count) || 0,
+    total_sold: parseInt(category.total_sold) || 0,
+    total_revenue: parseFloat(category.total_revenue) || 0,
+  }));
 
   res.status(200).json({
     status: "success",
     data: validatedCategories,
+    metadata: {
+      period: "all_time",
+      total_categories: validatedCategories.length,
+    },
     metadata: {
       period: "all_time",
       total_categories: validatedCategories.length,
@@ -2362,6 +2510,7 @@
     subQuery: false, // Disable subquery for better performance with joins
   });
   console.log("[DEBUG] getVendorOnboardingStats - Found vendors count:", totalCount);
+  console.log("[DEBUG] getVendorOnboardingStats - Found vendors count:", totalCount);
 
   if (vendors.length === 0) {
     const response = createPaginationResponse([], page, limit, 0);
@@ -2630,13 +2779,8 @@
  * }
  */
 const getProductOverview = catchAsync(async (req, res, next) => {
-<<<<<<< HEAD
   // console.log("=== PRODUCT OVERVIEW DEBUG ===");
   // console.log("Request method:", req.method);
-=======
-  console.log("=== PRODUCT OVERVIEW DEBUG ===");
-  console.log("Request method:", req.method);
->>>>>>> e386520c
   console.log("Request originalUrl:", req.originalUrl);
   console.log("Request params:", req.params);
   console.log("Request query:", req.query);
@@ -3185,14 +3329,17 @@
 
 module.exports = {
   // customers 
+  // customers 
   getNewArrivals,
   getTrendingNow,
   getLatestJournal,
+  // vendors
   // vendors
   getVendorDashboard,
   getVendorProducts,
   getVendorEarnings,
   getVendorEarningsBreakdown,
+  // admin
   // admin
   getAdminDashboard,
   getTopSellingVendors,
@@ -3204,4 +3351,4 @@
   getVendorOnboardingStats,
   getVendorOverview,
   getAdminProducts,
-};+};
