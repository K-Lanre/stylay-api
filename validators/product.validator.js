--- conflicted
+++ resolved
@@ -313,15 +313,9 @@
         }
 
         // Debug logging to validate our assumptions
-<<<<<<< HEAD
-        // console.log(`[DEBUG] Variant validation - Index: ${index}, Name: "${name}", Type: ${typeof name}, Valid Types: [${validVariantTypes.join(', ')}]`);
-        // console.log(`[DEBUG] Name trimmed: "${name.trim()}", Name length: ${name.length}`);
-        // console.log(`[DEBUG] Includes check: ${validVariantTypes.includes(name)}`);
-=======
         console.log(`[DEBUG] Variant validation - Index: ${index}, Name: "${name}", Type: ${typeof name}, Valid Types: [${validVariantTypes.join(', ')}]`);
         console.log(`[DEBUG] Name trimmed: "${name.trim()}", Name length: ${name.length}`);
         console.log(`[DEBUG] Includes check: ${validVariantTypes.includes(name)}`);
->>>>>>> e386520c
         
         if (!validVariantTypes.includes(name)) {
           throw new Error(`Variant at index ${index}: Name must be one of: ${validVariantTypes.join(', ')}`);
