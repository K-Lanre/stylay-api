--- conflicted
+++ resolved
@@ -25,17 +25,10 @@
     const routeKey = generateRouteKey(req.method, req.originalUrl);
     
     // DEBUG: Log permission check process
-<<<<<<< HEAD
-    // console.log("=== PERMISSION CHECK DEBUG ===");
-    // console.log("Request method:", req.method);
-    // console.log("Request originalUrl:", req.originalUrl);
-    // console.log("Generated route key:", routeKey);
-=======
     console.log("=== PERMISSION CHECK DEBUG ===");
     console.log("Request method:", req.method);
     console.log("Request originalUrl:", req.originalUrl);
     console.log("Generated route key:", routeKey);
->>>>>>> e386520c
     console.log("Is public route:", isPublicRoute(req.method, req.originalUrl));
     console.log("Required permission:", getRequiredPermission(req.method, req.originalUrl));
     console.log("User authenticated:", !!req.user);
